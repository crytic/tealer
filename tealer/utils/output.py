"""Util functions to output dot files and detector results.

This modules contains functions, classes which are used to store
and display different types of output formats used by tealer detectors
and printers.

Functions:
    full_cfg_to_dot(bbs: List[BasicBlock], config: Optional[CFGDotConfig]=None, filename: Optional[Path]=None) -> None:
        Exports dot representation of CFG represented by :bbs: in
        dot format to given filename.

Classes:
    ExecutionPaths: Class to represent results of a detector, stores
        execution paths detected by the detector.

Types:
    SupportedOutput: Union of types used for representing detector results.
        For now, it is an alias for ExecutionPaths.

"""

import html
import re
from pathlib import Path
from typing import List, TYPE_CHECKING, Dict, Callable, Optional
from dataclasses import dataclass

from tealer.teal.instructions.instructions import BZ, BNZ, Callsub, Retsub

if TYPE_CHECKING:
    from tealer.teal.basic_blocks import BasicBlock
    from tealer.teal.subroutine import Subroutine
    from tealer.teal.teal import Teal
    from tealer.teal.instructions.instructions import Instruction


@dataclass
class CFGDotConfig:  # pylint: disable=too-many-instance-attributes
    ins_additional_comments: Callable[["Instruction"], List[str]] = lambda _x: []
    # include additional tealer comments at the top of the block.
    bb_additional_comments: Callable[["BasicBlock"], List[str]] = lambda _x: []
    # don't include edge bi -> bj in dot output?
    ignore_edge: Callable[["BasicBlock", "BasicBlock"], bool] = lambda _bi, _bj: False
    # Apply colors to different types of edges?
    color_edges: bool = True
    jump_branch_color: str = "#36d899"  # "green"
    default_branch_color: str = "#e0182b"  # "red"
    callsub_edge_color: str = "#ff8c00"  # "orange"
    remaining_edges_color: str = "BLACK"
    comments_cell_border_size: int = 2  # size of basic block comments cell
    bb_border_color: Callable[["BasicBlock"], str] = lambda _x: "BLACK"


def _instruction_to_dot(ins: "Instruction", config: CFGDotConfig) -> str:
    """Return dot representation of Teal instruction.

    string representation of the instruction is represented as
    a table cell(row) in dot.

    Args:
        ins: teal instruction to represent in dot format.
        config: configuration for dot output

    Returns:
        string containing the dot representation of the given
        instruction.

    ---------------
    // tealer comments
    //
    // source code comments
    // ...
    // instruction
    ---------------
    """

    # ins.source_code stores the indentation and whitespace. strip them
    ins_str = html.escape(ins.source_code.strip(), quote=True)  # original teal code
    # make callsub and retsub bold and italic
    if isinstance(ins, (Callsub, Retsub)):
        ins_str = f"<B><I>{ins_str}</I></B>"

    # format:
    # <B>
    #   // tealer_comment_1 <BR/>
    #   // tealer_comment_2 <BR/>
    # </B>
    # <BR/>
    tealer_comments = ""
    if ins.tealer_comments + config.ins_additional_comments(ins):
        sanitized_comments = [
            html.escape(comment.strip(), quote=True)
            for comment in ins.tealer_comments + config.ins_additional_comments(ins)
        ]
        tealer_comments = "<BR/>".join(f"// {comment}" for comment in sanitized_comments)
        tealer_comments = f"<B>{tealer_comments}</B><BR/>"  # make them bold

    # format:
    #   // source_comment_1 <BR/>
    #   // source_comment_2 <BR/>
    source_code_comments = ""
    if ins.comments_before_ins:
        sanitized_comments = [
            html.escape(comment.strip(), quote=True) for comment in ins.comments_before_ins
        ]
        source_code_comments = "<BR/>".join(f"{comment}" for comment in sanitized_comments)
        source_code_comments += "<BR/>"

    cell_i = (
        "<TR>"
        '<TD ALIGN="LEFT" BALIGN="LEFT" COLOR="BLACK">'
        f"{tealer_comments}"
        f"{source_code_comments}"
        f"{ins.line}. {ins_str}"
        "</TD>"
        "</TR>\n"
    )
    return cell_i


def _bb_to_dot(bb: "BasicBlock", config: CFGDotConfig) -> str:
    """Return dot representation of basic block.

    Basic Blocks are represented in the form of a tabel in dot.
    Each instruction in the basic block is represented as a row.

    Args:
        bb: basic block to represent in dot format.
        config: configuration for dot output

    Returns:
        string containing the dot representation of the given
        basic block.
    """

    # format: `{source_node}:s -> {dest_node}{dest_port}:n [color=""];`
    def graph_edge_str(src_bb: "BasicBlock", dest_bb: "BasicBlock", edge_color: str) -> str:
        if config.ignore_edge(src_bb, dest_bb):
            return ""
        return f'{src_bb.idx}:s -> {dest_bb.idx}:{dest_bb.entry_instr.line}:n [color="{edge_color}"];\n'

    # format:
    #     <TR> tealer_comments and additional_comments </TR>
    #     <TR> instruction_1                           </TR>
    #     <TR> instruction_2                           </TR>
    #     ...
    table_rows: List[str] = []

    santized_comments = [
        html.escape(comment.strip(), quote=True)
        for comment in bb.tealer_comments + config.bb_additional_comments(bb)
    ]
    comments_cell_str = (
        "<TR>"
        f'<TD COLOR="BLACK" ALIGN="LEFT" BALIGN="LEFT" PORT="{bb.entry_instr.line}" BORDER="{config.comments_cell_border_size}">'
        "<B>"
        f'{"<BR/>".join(f"// {comment}" for comment in santized_comments)}'
        "</B>"
        "</TD>"
        "</TR>\n"
    )

    table_rows.append(comments_cell_str)

    for ins in bb.instructions:
        table_rows.append(_instruction_to_dot(ins, config))

    graph_edges: List[str] = []
    if config.color_edges and isinstance(bb.exit_instr, (BZ, BNZ, Callsub)):
        if isinstance(bb.exit_instr, (BZ, BNZ)):
            # color graph edges if exit instruction is BZ or BNZ.
            if len(bb.next) == 1:
                # happens when bz/bnz is the last instruction in the contract and there is no default branch
                default_branch = None
                jump_branch = bb.next[0]
            else:
                default_branch = bb.next[0]
                jump_branch = bb.next[1]

            if default_branch is not None:
                graph_edges.append(graph_edge_str(bb, default_branch, config.default_branch_color))
            graph_edges.append(graph_edge_str(bb, jump_branch, config.jump_branch_color))
        elif isinstance(bb.exit_instr, Callsub):
            # make callsub instruction -> subroutine edge orange.
            callsub_branch = bb.next[0]
            graph_edges.append(graph_edge_str(bb, callsub_branch, config.callsub_edge_color))
    else:
        for next_bb in bb.next:
            graph_edges.append(graph_edge_str(bb, next_bb, config.remaining_edges_color))

    table_str = (
        f'<<TABLE ALIGN="LEFT" COLOR="{config.bb_border_color(bb)}">\n'
        f'{"".join(table_rows)}'
        "</TABLE>> labelloc=top shape=plain\n"
    )

    return f'{bb.idx}[label={table_str}] {"".join(graph_edges)}'


def subroutine_to_dot(subroutine: "Subroutine", config: Optional[CFGDotConfig] = None) -> str:
    if config is None:
        config = CFGDotConfig()
    # ignore edges from callsub and retsub.
    # replacing the ignore_edge function directly should be ok (?) for now
    config.ignore_edge = lambda bi, _: isinstance(bi.exit_instr, (Callsub, Retsub))

    def empty_subroutine_box(
        callsub_block: "BasicBlock",
        return_point_block: "BasicBlock",
        called_subroutine: "Subroutine",
    ) -> str:
        # Include a empty box between callsub and it's return point. Empty box represents
        # the subroutine called by `callsub`.
        content = (
            f'"Subroutine {called_subroutine.name}"'  # TODO: add other information in the future
        )
        node_name = f"x{callsub_block.idx}_{return_point_block.idx}"
        edge1 = f"{callsub_block.idx}:s -> {node_name}:n;\n"  # callsub to empty box
        # empty box to return point block
        edge2 = (
            f"{node_name}:s -> {return_point_block.idx}:{return_point_block.entry_instr.line}:n;\n"
        )
        return f"{node_name}[label={content},style=dashed,shape=box,fontname=bold] {edge1}{edge2}"

    nodes_dot: List[str] = []
    for bi in subroutine.blocks:
        nodes_dot.append(_bb_to_dot(bi, config))
        if isinstance(bi.exit_instr, Callsub):
            # add empty box to represent the graph of called subroutine
            # add edge from callsub to that box and box to callsub return point.
            # ignoring recursion here. adds empty box even if callsub calls the same subroutine.
            return_point_ins = bi.exit_instr.return_point
            assert return_point_ins is not None
            return_point_bb = return_point_ins.bb
            assert return_point_bb is not None
            called_subroutine = subroutine.contract.subroutine(bi.exit_instr.label)
            assert called_subroutine is not None
            nodes_dot.append(empty_subroutine_box(bi, return_point_bb, called_subroutine))

    nodes_str = "\n".join(nodes_dot)

    dot_output = "digraph g{\n ranksep = 1 \n overlap = scale \n" f"{nodes_str}\n" "}"  # .......

    return dot_output


def all_subroutines_to_dot(
    teal: "Teal",
    dest: Path,
    config: Optional[CFGDotConfig] = None,
    filename_prefix: str = "",
) -> None:
    """Export CFG of each subroutine to a dot file.

    Args:
        teal: contract instance
        dest: destination directory to save the dot files.
        filename_prefix: prefix to add before each filename to distinguish files generated
            by multiple calls to this function.
    """
    if filename_prefix:  # not empty string
        filename_prefix = f"{filename_prefix}_"
    main_entry_sub_filename = f"{teal.contract_name}_{filename_prefix}contract_shortened_cfg.dot"

    with open(dest / Path(main_entry_sub_filename), "w", encoding="utf-8") as f:
        f.write(subroutine_to_dot(teal.main, config))
        print(f"Exported contract's shortened cfg to: {dest / Path(main_entry_sub_filename)}")

    for sub_name, subroutine in teal.subroutines.items():
        filename = f"{teal.contract_name}_{filename_prefix}subroutine_{sub_name}_cfg.dot"
        with open(dest / Path(filename), "w", encoding="utf-8") as f:
            f.write(subroutine_to_dot(subroutine, config))
            print(f'Exported cfg of "{sub_name}" subroutine to: {dest / Path(filename)}')


def full_cfg_to_dot(  # pylint: disable=too-many-locals
    bbs: List["BasicBlock"], config: Optional[CFGDotConfig] = None, filename: Optional[Path] = None
) -> Optional[str]:
    """Export control flow graph to a dot file.

    The control flow graph is represented as a digraph in dot.
    basic blocks are represented as a table with it's instructions
    as rows.

    Args:
        bbs: list of basic blocks representing the control
            flow graph.
        config: optional configuration for dot output.
        filename: name of the file to save the dot representation
            of control flow graph in.

    """

    teal = bbs[0].teal
    assert teal is not None
    subroutine_block_idx = set(bb.idx for bb in teal.bbs if bb in teal.main.blocks)
    # responsible for "box" around each subroutine.
    subroutine_clusters: List[str] = []
    for i, (subroutine_name, subroutine) in enumerate(teal.subroutines.items()):
        subroutine_bbs = subroutine.blocks
        cluster_name = i
        cluster_nodes = " ".join(str(bb.idx) for bb in subroutine_bbs)
        # TODO: Add number of args and return values to label in the future.
        subgraph_dot = f"""
            subgraph cluster_{cluster_name} {{
                label = "Subroutine {subroutine_name}";
                graph[style=dashed];
                {cluster_nodes};
            }}
        """
        subroutine_clusters.append(subgraph_dot)

    # default config
    if not config:
        config = CFGDotConfig()
        # border color for subroutine blocks
        subroutine_blocks_border_color = "#000066"
        config.bb_border_color = (
            lambda bb: "BLACK"
            if bb.idx not in subroutine_block_idx
            else subroutine_blocks_border_color
        )

    bb_nodes_dot: List[str] = []
    for bb in bbs:
        bb_nodes_dot.append(_bb_to_dot(bb, config))

    subroutine_clusters_str = "\n".join(subroutine_clusters)
    bb_nodes_str = "\n".join(bb_nodes_dot)

    dot_output = (
        "digraph g{\n ranksep = 1 \n overlap = scale \n"
        f"{subroutine_clusters_str}\n"
        f"{bb_nodes_str}\n"
        "}"
    )

    if filename is None:
        return dot_output

    with open(filename, "w", encoding="utf-8") as f:
        f.write(dot_output)
    return None


class ExecutionPaths:  # pylint: disable=too-many-instance-attributes
    """Detector output class to store list of execution paths.

    Args:
        cfg: Control Flow Graph of the teal contract.
        description: Description of the execution path detected by
            the detector.
        filename: The dot representation of execution paths will be
            saved in the filenames starting with :filename: prefix.
    """

    def __init__(self, cfg: List["BasicBlock"], description: str, filename: str):
        self._cfg = cfg
        self._description = description
        self._filename = filename
        self._paths: List[List["BasicBlock"]] = []
        self._check: str = ""
        self._impact: str = ""
        self._confidence: str = ""
        self._help: str = ""

    def add_path(self, path: List["BasicBlock"]) -> None:
        """Add given execution path to current list of execution paths.

        Args:
            path: new execution path detected by the detector which
                will be added to the list of execution paths.
        """

        self._paths.append(path)

    @property
    def paths(self) -> List[List["BasicBlock"]]:
        """List of execution paths stored in the result."""
        return self._paths

    @property
    def cfg(self) -> List["BasicBlock"]:
        """Control Flow of the teal contract."""
        return self._cfg

    @property
    def description(self) -> str:
        """Description of execution paths stored in this result"""
        return self._description

    @property
    def check(self) -> str:
        """Name of the detector whose result is being represented."""
        return self._check

    @check.setter
    def check(self, c: str) -> None:
        self._check = c

    @property
    def impact(self) -> str:
        """Impact of the detector whose result is being represented."""
        return self._impact

    @impact.setter
    def impact(self, i: str) -> None:
        self._impact = i

    @property
    def confidence(self) -> str:
        """Confidence of the detector whose result is being represented."""
        return self._confidence

    @confidence.setter
    def confidence(self, c: str) -> None:
        self._confidence = c

    @property
    def help(self) -> str:
        """Help message to remove detected issues from the contract."""
        return self._help

    @help.setter
    def help(self, h: str) -> None:
        self._help = h

    @staticmethod
    def _short_notation(path_bbs: List["BasicBlock"]) -> str:
        """Return short notation representation of path"""
        return " -> ".join(map(str, [bb.idx for bb in path_bbs]))

    def filter_paths(self, filter_regex: str) -> None:
        if filter_regex == "":
            return
        filtered_paths: List[List["BasicBlock"]] = []
        for path in self._paths:
            if re.search(filter_regex, self._short_notation(path)) is None:
                # short notation does not contain string matching the regex
                filtered_paths.append(path)
        self._paths = filtered_paths
        return

    def write_to_files(self, dest: Path, all_paths_in_one: bool = False) -> None:
        """Export execution paths to dot files.

        The execution paths are highlighted in the dot representation
        of CFG. Each execution path is indexed based on the order they
        are added to the result and index will be used in the filename.

        Args:
            dest: The dot files will be saved in the given :dest: destination
                directory.
            all_paths_in_one: if this is set to True, all the execution
                paths will be highlighted in a single file. if this is
                False, each execution path is saved in a different file.
                Default False.
        """

        print(self.description)
        if len(self.paths) == 0:
            print("\tDetector didn't find any vulnerable paths.")
            return
        # cfg_to_dot config
        config = CFGDotConfig()
        config.color_edges = False
        print("\tFollowing are the vulnerable paths found:")
        if not all_paths_in_one:

            for idx, path in enumerate(self._paths, start=1):

                short = self._short_notation(path)
                print(f"\n\t\t path: {short}")

                filename = dest / Path(f"{self._filename}_{idx}.dot")
                print(f"\t\t check file: {filename}")

                config.bb_border_color = (
                    lambda bb: "BLACK"
                    if bb not in path  # pylint: disable=cell-var-from-loop
                    else "RED"
                )
<<<<<<< HEAD
                full_cfg_to_dot(self.cfg, config, filename)
=======
                cfg_to_dot(self.cfg, config, filename)
            print("-" * 100)
>>>>>>> 36053566
        else:
            bbs_to_highlight = []

            for path in self._paths:
                short = self._short_notation(path)
                print(f"\t\t path: {short}")
                for bb in path:
                    if bb not in bbs_to_highlight:
                        bbs_to_highlight.append(bb)

            filename = dest / Path(f"{self._filename}.dot")
            print(f"\t\t check file: {filename}")

            config.bb_border_color = lambda bb: "BLACK" if bb not in bbs_to_highlight else "RED"
            full_cfg_to_dot(self.cfg, config, filename)

    def to_json(self) -> Dict:
        """Return json representation of detector result.

        The execution paths are represented as a list of basic blocks,
        which themselves are list of string representation of it's
        instructions.

        Returns:
            JSON encodable dictionary representing the detector result.
        """

        result = {
            "type": "ExecutionPaths",
            "count": len(self.paths),
            "description": self.description,
            "check": self.check,
            "impact": self.impact,
            "confidence": self.confidence,
            "help": self.help,
        }
        paths = []
        for path in self.paths:
            short = " -> ".join(map(str, [bb.idx for bb in path]))
            blocks = []
            for bb in path:
                block = []
                for ins in bb.instructions:
                    block.append(f"{ins.line}: {ins}")
                blocks.append(block)

            paths.append({"short": short, "blocks": blocks})

        result["paths"] = paths
        return result


SupportedOutput = ExecutionPaths<|MERGE_RESOLUTION|>--- conflicted
+++ resolved
@@ -480,12 +480,8 @@
                     if bb not in path  # pylint: disable=cell-var-from-loop
                     else "RED"
                 )
-<<<<<<< HEAD
                 full_cfg_to_dot(self.cfg, config, filename)
-=======
-                cfg_to_dot(self.cfg, config, filename)
             print("-" * 100)
->>>>>>> 36053566
         else:
             bbs_to_highlight = []
 
