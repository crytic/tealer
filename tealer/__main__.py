--- conflicted
+++ resolved
@@ -64,11 +64,9 @@
 
 import argparse
 import inspect
-<<<<<<< HEAD
+
 import os
-=======
 import re
->>>>>>> 366b93a7
 import sys
 import json
 from pathlib import Path
