"""Entry point of **Tealer** when executed as a script.

Tealer is a static analysis tool for Algorand Smart Contracts written
in TEAL. Tealer takes the source(teal) code of the smart contract as
input, parses and runs detectors, printers on the parsed code.

Detectors are analyzers which go through the parsed code and look for
certain patterns in the program which are of interest to anyone invested
in the security of the contract.

Printers are information summarizers. Printers make finding and evaluating
interesting information related to the contract easier. There's always abundant
information that can be extracted from a smart contract, manually going
through a smart contract for a every tiny bit of information is hard, boringgg
and error prone. Printers make this process of finding information easier and
colorful(will be after adding colors and ofcourse emojis, who doesn't like them <3).

Tealer comes with builtin detectors for finding common security issues and builtin
printers for printing information interesting in general. Additional to that,
tealer allows adding user defined detectors, printers in the form of plugins.
With the plugin support, tealer makes adding new detectors, printers easier and
allows to get away with the minimum amount of work.

Once installed, Tealer adds a command ``tealer`` to the system which will invoke
the ``main()`` function when executed. Tealer comes with few command line
arguments which help users in selecting and running specific detectors, printers
based on the need.

The normal execution flow of tealer is:

* Select the detectors, printers to run on the contract.
    * Collect the list of detectors, printers that come with tealer.
    * Find the plugins installed in the system and collect their detectors, printers.
    * Choose the detectors, printers based on the user command line arguments.
* Read the contract teal source code.
* Parse the source code and generate Teal object.
    * Parse each line of the source as a teal instruction.
    * Construct basic blocks using branch instructions and other rules.
    * Construct Control Flow Graph(CFG) of the contract.
    * Detect basic info like version, mode and create a Teal object.
* Run the selected detectors, printers on the contract.
    * Detectors, Printers are registered, run on the contract using Teal object API.
    * The results are displayed in json format or normally based on command line argument.

The following are few of the command line arguments a user can use to get the best out of tealer:

To know available detectors and printers, both tealer builtins as well as installed plugins:

--list-detectors - prints a pretty table listing the available detectors.
--list-printers - prints a pretty table listing the available printers.

To choose detectors to run from the available list:

--detect - takes in comma separated list of detectors to run. runs all of them if not given.
--exclude - takes in comma separated list of detectors to exclude from running detectors list.
--exclude-stateless - excludes detectors that are supposed to run on stateless smart contracts.
--exclude-stateful - excludes detectors that are supposed to run on stateful smart contracts.

To choose printers to run from the available list:

--print - takes in comma separated list of printers to run. doesn't run any if not given.

"""

import argparse
import inspect
<<<<<<< HEAD

=======
import json
import os
>>>>>>> 36053566
import re
import os
import sys
from pathlib import Path
from typing import List, Any, Type, Tuple, TYPE_CHECKING, Optional, Union, Sequence

from pkg_resources import iter_entry_points, require  # type: ignore

from tealer.detectors import all_detectors
from tealer.detectors.abstract_detector import AbstractDetector, DetectorType
from tealer.exceptions import TealerException
from tealer.printers import all_printers
from tealer.printers.abstract_printer import AbstractPrinter
from tealer.teal.parse_teal import parse_teal
<<<<<<< HEAD
from tealer.utils.command_line import output_detectors, output_printers
from tealer.utils.output import full_cfg_to_dot
=======
>>>>>>> 36053566
from tealer.utils.algoexplorer import (
    get_application_using_app_id,
    logic_sig_from_contract_account,
    logic_sig_from_txn_id,
)
from tealer.utils.command_line import (
    output_detectors,
    output_printers,
    output_to_markdown,
    output_wiki,
)

if TYPE_CHECKING:
    from tealer.teal.teal import Teal
    from tealer.utils.output import SupportedOutput


# from slither: slither/__main__.py
def choose_detectors(
    args: argparse.Namespace, all_detector_classes: List[Type[AbstractDetector]]
) -> List[Type[AbstractDetector]]:
    """Select detectors from available list based on command line arguments.

    Detectors are selected using the values of command line arguments
    ``--detect``, ``--exclude``, ``--exclude-stateless``, ``--exclude-stateful``.

    Args:
        args: Namespace object representing the command line arguments selected
            by the user.
        all_detector_classes: list of all available detectors.

    Returns:
        list of chosen detectors from the available list using the tealer
        command line arguments.

    Raises:
        TealerException: raises exception if name of detector selected using the
            command line argument is not present in the given availble list of
            detectors.
    """

    detectors_to_run = []
    detectors = {d.NAME: d for d in all_detector_classes}

    if args.detectors_to_run is None:
        detectors_to_run = all_detector_classes
    else:
        for detector in args.detectors_to_run.split(","):
            if detector in detectors:
                detectors_to_run.append(detectors[detector])
            else:
                raise TealerException(f"Error: {detector} is not a detector")

    if args.detectors_to_exclude:
        detectors_to_run = [d for d in detectors_to_run if d.NAME not in args.detectors_to_exclude]

    if args.exclude_stateful:
        detectors_to_run = [d for d in detectors_to_run if d.TYPE != DetectorType.STATEFULL]

    if args.exclude_stateless:
        detectors_to_run = [d for d in detectors_to_run if d.TYPE != DetectorType.STATELESS]

    return detectors_to_run


# from slither: slither/__main__.py
def choose_printers(
    args: argparse.Namespace, all_printer_classes: List[Type[AbstractPrinter]]
) -> List[Type[AbstractPrinter]]:
    """Select printers from available list based on command line arguments.

    printers are selected using the value of command line argument
    ``--print`` which is comma separated list of printer names to run.

    Args:
        args: Namespace object representing the command line arguments selected
            by the user.
        all_detector_classes: list of all available printers.

    Returns:
        list of chosen printers from the available list based on tealer
        command line arguments.

    Raises:
        TealerException: raises exception if name of printer selected using the
            command line argument is not present in the given availble list of
            printers.
    """

    if args.printers_to_run is None:
        return []

    printers = {printer.NAME: printer for printer in all_printer_classes}
    printers_to_run = []
    for printer in args.printers_to_run.split(","):
        if printer in printers:
            printers_to_run.append(printers[printer])
        else:
            raise TealerException(f"{printer} is not a printer")
    return printers_to_run


def parse_args(
    detector_classes: List[Type[AbstractDetector]], printer_classes: List[Type[AbstractPrinter]]
) -> argparse.Namespace:
    """parse command line arguments of tealer.

    Args:
        detector_classes: list of detectors available to tealer. Used to display
            available detectors in tealer command help message.
        printer_classes: list of printers available to tealer. Used to display
            available printers in tealer command help message.

    Returns:
        Namespace object representing the parsed command line arguments.
    """

    parser = argparse.ArgumentParser(
        description="TealAnalyzer",
        usage="tealer program.teal [flag]",
    )

    parser.add_argument("program", help="program.teal")

    parser.add_argument(
        "--version",
        help="displays the current version",
        version=require("tealer")[0].version,
        action="version",
    )

    parser.add_argument(
<<<<<<< HEAD
        "--print-cfg",
        nargs="?",
        help="export cfg in dot format to given file, default full_cfg.dot",
        const="",
    )

    parser.add_argument(
=======
>>>>>>> 36053566
        "--network",
        help='Algorand network to fetch the contract from, ("mainnet" or "testnet"). defaults to "mainnet".',
        action="store",
        default="mainnet",
    )

    group_detector = parser.add_argument_group("Detectors")
    group_printer = parser.add_argument_group("Printers")
    group_misc = parser.add_argument_group("Additional options")

    group_detector.add_argument(
        "--list-detectors",
        help="List available detectors",
        action=ListDetectors,
        nargs=0,
        default=False,
    )

    available_detectors = ", ".join(d.NAME for d in detector_classes)
    group_detector.add_argument(
        "--detect",
        help="Comma-separated list of detectors, defaults to all, "
        f"available detectors: {available_detectors}",
        action="store",
        dest="detectors_to_run",
        default=None,
    )

    group_detector.add_argument(
        "--exclude",
        help="Comma-separated list of detectors that should be excluded.",
        action="store",
        dest="detectors_to_exclude",
        default=None,
    )

    group_detector.add_argument(
        "--exclude-stateless",
        help="Exclude detectors of stateless type",
        action="store_true",
        default=False,
    )

    group_detector.add_argument(
        "--exclude-stateful",
        help="Exclude detectors of stateful type",
        action="store_true",
        default=False,
    )

    group_detector.add_argument(
        "--all-paths-in-one",
        help="highlights all the vunerable paths in a single file.",
        action="store_true",
        default=False,
    )

    group_detector.add_argument(
        "--filter-paths",
        help="Excludes execution paths matching the regex from detector's output.",
        action="store",
        dest="filter_paths",
        default=None,
    )

    group_printer.add_argument(
        "--list-printers",
        help="List available printers",
        action=ListPrinters,
        nargs=0,
        default=False,
    )

    available_printers = ", ".join(p.NAME for p in printer_classes)
    group_printer.add_argument(
        "--print",
        help="Comma-separated list of printers, defaults to None,"
        f" available printers: {available_printers}",
        action="store",
        dest="printers_to_run",
        default=None,
    )

    group_misc.add_argument(
        "--json",
        help='Export the results as a JSON file ("--json -" to export to stdout)',
        action="store",
        default=None,
    )

    group_misc.add_argument(
        "--dest",
        help="destination to save the output files, defaults to current directory",
        action="store",
        default=".",
    )

    parser.add_argument("--markdown", help=argparse.SUPPRESS, action=OutputMarkdown, default=False)

    parser.add_argument(
        "--wiki-detectors", help=argparse.SUPPRESS, action=OutputWiki, default=False
    )

    if len(sys.argv) == 1:
        parser.print_help(sys.stderr)
        sys.exit(1)

    args = parser.parse_args()

    return args


# from slither: slither/__main__.py
class ListDetectors(argparse.Action):  # pylint: disable=too-few-public-methods
    """Argparse Action class to display available detectors.

    This Action will be invoked if ``--list-detectors`` command line
    argument is selected. Upon invocation, prints a table listing the available
    detectors along with their name, description, type, impact and confidence.
    """

    def __call__(
        self, parser: argparse.ArgumentParser, *args: Any, **kwargs: Any
    ) -> None:  # pylint: disable=signature-differs
        detectors, _ = get_detectors_and_printers()
        output_detectors(detectors)
        parser.exit()


# from slither: slither/__main__.py
class ListPrinters(argparse.Action):  # pylint: disable=too-few-public-methods
    """Argparse Action class to display available printers.

    This Action will be invoked if ``--list-printers`` command line
    argument is selected. Upon invocation, prints a table listing the available
    printers along with their name and description.
    """

    def __call__(
        self, parser: argparse.ArgumentParser, *args: Any, **kwargs: Any
    ) -> None:  # pylint: disable=signature-differs
        _, printers = get_detectors_and_printers()
        output_printers(printers)
        parser.exit()


class OutputMarkdown(argparse.Action):  # pylint: disable=too-few-public-methods
    def __call__(
        self,
        parser: Any,
        args: Any,
        values: Optional[Union[str, Sequence[Any]]],
        option_string: Any = None,
    ) -> None:
        detectors, printers = get_detectors_and_printers()
        assert isinstance(values, str)
        output_to_markdown(detectors, printers, values)
        parser.exit()


class OutputWiki(argparse.Action):  # pylint: disable=too-few-public-methods
    def __call__(
        self,
        parser: Any,
        args: Any,
        values: Optional[Union[str, Sequence[Any]]],
        option_string: Any = None,
    ) -> None:
        detectors, _ = get_detectors_and_printers()
        assert isinstance(values, str)
        output_wiki(detectors, values)
        parser.exit()


def collect_plugins() -> Tuple[List[Type[AbstractDetector]], List[Type[AbstractPrinter]]]:
    """collect detectors and printers installed in form of plugins.

    plugins are collected using the entry point group `teal_analyzer.plugin`.
    The entry point of each plugin has to return tuple containing list of detectors and
    list of printers defined in the plugin when called.

    Returns:
        (Tuple[List[Type[AbstractDetector]], List[Type[AbstractPrinter]]]): detectors and
        printers added in the form of plugins.

    """
    detector_classes: List[Type[AbstractDetector]] = []
    printer_classes: List[Type[AbstractPrinter]] = []
    for entry_point in iter_entry_points(group="teal_analyzer.plugin", name=None):
        make_plugin = entry_point.load()

        plugin_detectors, plugin_printers = make_plugin()
        detector = None
        if not all(issubclass(detector, AbstractDetector) for detector in plugin_detectors):
            raise TealerException(
                f"Error when loading plugin {entry_point}, {detector} is not a detector"
            )
        printer = None
        if not all(issubclass(printer, AbstractPrinter) for printer in plugin_printers):
            raise TealerException(
                f"Error when loading plugin {entry_point}, {printer} is not a printer"
            )

        detector_classes += plugin_detectors
        printer_classes += plugin_printers

    return detector_classes, printer_classes


# from slither: slither/__main__.py
def get_detectors_and_printers() -> Tuple[
    List[Type[AbstractDetector]], List[Type[AbstractPrinter]]
]:
    """Get list of detectors and printers available to tealer.

    Detectors, Printers are considered available to tealer either if they
    are defined in the tealer itself or if they are defined in one of the
    tealer plugins installed in the system.

    Returns:
        list of detectors, list of printers defined in tealer and plugins
        combined.
    """

    detector_classes = [getattr(all_detectors, name) for name in dir(all_detectors)]
    detector_classes = [
        d for d in detector_classes if inspect.isclass(d) and issubclass(d, AbstractDetector)
    ]

    printer_classes = [getattr(all_printers, name) for name in dir(all_printers)]
    printer_classes = [
        d for d in printer_classes if inspect.isclass(d) and issubclass(d, AbstractPrinter)
    ]

    plugins_detectors, plugins_printers = collect_plugins()

    detector_classes += plugins_detectors
    printer_classes += plugins_printers

    return detector_classes, printer_classes


<<<<<<< HEAD
def handle_print_cfg(args: argparse.Namespace, teal: "Teal") -> None:
    """Util function to handle print cfg command line argument.

    This function is invoked when command line argument ``--print-cfg``
    is used by the user to export the CFG of the contract in dot format.

    Args:
        args: Namespace object representing the command line arguments selected
            by the user.
        teal: Teal object representing the contract being analyzed.
    """

    filename = f"{teal.contract_name}_full_cfg.dot"
    if args.print_cfg:
        filename = args.print_cfg

    if not filename.endswith(".dot"):
        filename += ".dot"

    file_path = Path(args.dest) / Path(filename)
    print(f"\nCFG exported to file: {file_path}")
    full_cfg_to_dot(teal.bbs, filename=file_path)
    # Don't generate CFG of subroutines by default (?). suggest to use subroutine-cfg printer
    # all_subroutines_to_dot(teal, Path(args.dest))
    print(
        "\nNote: Use `subroutine-cfg` printer to generate CFG of subroutines and shortened version of contract CFG"
    )


=======
>>>>>>> 36053566
def handle_detectors_and_printers(
    args: argparse.Namespace,
    teal: "Teal",
    detectors: List[Type[AbstractDetector]],
    printers: List[Type[AbstractPrinter]],
) -> Tuple[List["SupportedOutput"], List]:
    """Util function to register and run detectors, printers.

    Args:
        args: Namespace object representing the command line arguments selected
            by the user.
        teal: Teal object representing the contract being analyzed.
        detectors: Detector classes to register and run.
        printers: Printer classes to register and run.

    Returns:
        returns list of detector results and list of printer results.
    """

    for detector_cls in detectors:
        teal.register_detector(detector_cls)

    for printer_cls in printers:
        teal.register_printer(printer_cls)

    return teal.run_detectors(), teal.run_printers(Path(args.dest))


def handle_output(
    args: argparse.Namespace,
    detector_results: List["SupportedOutput"],
    _printer_results: List,
    error: Optional[str],
) -> None:
    """Util function to output tealer results.

    Tealer supports displaying the results in json format or raw format.
    Format is decided on whether ``--json`` command line argument is set or not.

    Args:
        args: Namespace object representing the command line arguments selected
            by the user.
        detector_results: results of running the selected detectors.
        _printer_results: results of running the selected printers.
    """

    if args.json is None:

        if error is not None:
            print(f"Error: {error}")
            sys.exit(-1)

        for output in detector_results:
            output.write_to_files(args.dest, args.all_paths_in_one)
    else:
        json_results = [output.to_json() for output in detector_results]

        json_output = {
            "success": error is not None,
            "error": error,
            "result": json_results,
        }

        if args.json == "-":
            print(json.dumps(json_output, indent=2))
        else:
            filename = Path(args.dest) / Path(args.json)
            print(f"json output is written to {filename}")
            with open(filename, "w", encoding="utf-8") as f:
                f.write(json.dumps(json_output, indent=2))


def fetch_contract(args: argparse.Namespace) -> str:
    program: str = args.program
    network: str = args.network
    b32_regex = "[A-Z2-7]+"
    if program.isdigit():
        # is a number so a app id
        print(f'Fetching application using id "{program}"')
        return get_application_using_app_id(network, int(program))
    if len(program) == 52 and re.fullmatch(b32_regex, program) is not None:
        # is a txn id: base32 encoded. length after encoding == 52
        print(f'Fetching logic-sig contract that signed the transaction "{program}"')
        return logic_sig_from_txn_id(network, program)
    if len(program) == 58 and re.fullmatch(b32_regex, program) is not None:
        # is a address. base32 encoded. length after encoding == 58
        print(f'Fetching logic-sig of contract account "{program}"')
        return logic_sig_from_contract_account(network, program)
    # file path
    print(f'Reading contract from file: "{program}"')
    try:
        with open(program, encoding="utf-8") as f:
            return f.read()
    except FileNotFoundError as e:
        raise TealerException from e


def main() -> None:
    """Entry point of the tealer tool.

    This function is called when tealer command is executed or tealer is
    executed as a script. This function directs execution flow of the tool
    based on the command line arguments given by the user.
    """

    detector_classes, printer_classes = get_detectors_and_printers()
    args = parse_args(detector_classes, printer_classes)

    detector_classes = choose_detectors(args, detector_classes)
    printer_classes = choose_printers(args, printer_classes)

    # if a printer is ran using --print ... don't run all detectors.
    # e.g tealer .. --print x,y
    # => printers are selected and none of the detectors are selected explicitly.
    # In above don't run any of the detectors.
    # if detectors are selected explicitly, run those detectors only.
    # e.g tealer .. --detect a,b --print x,y
    # => run a,b detectors and printers x, y
    if args.printers_to_run is not None and args.detectors_to_run is None:
        # --print is used and --detect is not used.
        detector_classes = []

    if args.dest != ".":
        # if output destination directory is not current directory.
        # create dest directory if is not present
        os.makedirs(args.dest, exist_ok=True)

    results_detectors: List["SupportedOutput"] = []
    _results_printers: List = []
    error = None
    try:
        contract_source = fetch_contract(args)
        teal = parse_teal(contract_source)

        results_detectors, _results_printers = handle_detectors_and_printers(
            args, teal, detector_classes, printer_classes
        )

    except TealerException as e:
        error = str(e)

    if args.filter_paths is not None:
        for detector_result in results_detectors:
            detector_result.filter_paths(args.filter_paths)
    handle_output(args, results_detectors, _results_printers, error)


if __name__ == "__main__":
    main()<|MERGE_RESOLUTION|>--- conflicted
+++ resolved
@@ -64,12 +64,7 @@
 
 import argparse
 import inspect
-<<<<<<< HEAD
-
-=======
 import json
-import os
->>>>>>> 36053566
 import re
 import os
 import sys
@@ -84,11 +79,6 @@
 from tealer.printers import all_printers
 from tealer.printers.abstract_printer import AbstractPrinter
 from tealer.teal.parse_teal import parse_teal
-<<<<<<< HEAD
-from tealer.utils.command_line import output_detectors, output_printers
-from tealer.utils.output import full_cfg_to_dot
-=======
->>>>>>> 36053566
 from tealer.utils.algoexplorer import (
     get_application_using_app_id,
     logic_sig_from_contract_account,
@@ -221,16 +211,6 @@
     )
 
     parser.add_argument(
-<<<<<<< HEAD
-        "--print-cfg",
-        nargs="?",
-        help="export cfg in dot format to given file, default full_cfg.dot",
-        const="",
-    )
-
-    parser.add_argument(
-=======
->>>>>>> 36053566
         "--network",
         help='Algorand network to fetch the contract from, ("mainnet" or "testnet"). defaults to "mainnet".',
         action="store",
@@ -473,38 +453,6 @@
     return detector_classes, printer_classes
 
 
-<<<<<<< HEAD
-def handle_print_cfg(args: argparse.Namespace, teal: "Teal") -> None:
-    """Util function to handle print cfg command line argument.
-
-    This function is invoked when command line argument ``--print-cfg``
-    is used by the user to export the CFG of the contract in dot format.
-
-    Args:
-        args: Namespace object representing the command line arguments selected
-            by the user.
-        teal: Teal object representing the contract being analyzed.
-    """
-
-    filename = f"{teal.contract_name}_full_cfg.dot"
-    if args.print_cfg:
-        filename = args.print_cfg
-
-    if not filename.endswith(".dot"):
-        filename += ".dot"
-
-    file_path = Path(args.dest) / Path(filename)
-    print(f"\nCFG exported to file: {file_path}")
-    full_cfg_to_dot(teal.bbs, filename=file_path)
-    # Don't generate CFG of subroutines by default (?). suggest to use subroutine-cfg printer
-    # all_subroutines_to_dot(teal, Path(args.dest))
-    print(
-        "\nNote: Use `subroutine-cfg` printer to generate CFG of subroutines and shortened version of contract CFG"
-    )
-
-
-=======
->>>>>>> 36053566
 def handle_detectors_and_printers(
     args: argparse.Namespace,
     teal: "Teal",
