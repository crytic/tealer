"""Parser for teal contracts.

A TEAL contract is represented using Teal class in tealer. Teal class
comes with methods to register, run analyzers(detectors) and
printers on the parsed contract. Parsing a teal contract is
creating the Control Flow Graph(CFG) of the teal contract,
constructing Teal class instance with the CFG, subroutines and
other related information.

Additional to parsing the teal contracts, subroutines defined in
the contract are identified if there are any, versions of instructions
are verified against the contract version and also attempts to detect mode
of the contract. All the information is stored in the Teal class
representing the contract.

Contracts are parsed in four passes:

#. Parses instructions and adds sequential instruction links.
#. Adds jump based instruction links.
#. Constructs basic blocks and adds sequential basic block links.
#. Adds jump based basic block links.

The final result of parsing is the Control Flow Graph(CFG) of the
contract represented by sequence of the basic blocks.

"""

import inspect
import sys
import logging
from typing import Optional, Dict, List, Tuple

from tealer.teal.basic_blocks import BasicBlock
from tealer.teal.subroutine import Subroutine
from tealer.teal.instructions.instructions import (
    Instruction,
    Label,
    B,
    Err,
    BNZ,
    BZ,
    Return,
    Callsub,
    Retsub,
    Pragma,
    Switch,
    Match,
    Intcblock,
    Bytecblock,
    Txn,
    Method,
)
from tealer.teal.instructions.instructions import ContractType
from tealer.teal.instructions.parse_instruction import parse_line, ParseError
from tealer.teal.instructions.transaction_field import TransactionField, ApplicationID
from tealer.teal.instructions.asset_holding_field import AssetHoldingField
from tealer.teal.instructions.asset_params_field import AssetParamsField
from tealer.teal.instructions.app_params_field import AppParamsField
from tealer.teal.instructions.acct_params_field import AcctParamsField
from tealer.teal.teal import Teal
from tealer.analyses.dataflow import all_constraints
from tealer.analyses.dataflow.generic import DataflowTransactionContext
from tealer.analyses.utils.stack_ast_builder import construct_stack_ast, compute_equations
from tealer.utils.arc4_abi import get_method_selector


logger_parsing = logging.getLogger("Parsing")
logging.basicConfig()


def _detect_contract_type(instructions: List[Instruction]) -> ContractType:
    """Determine type of contract given it's instructions.

    It isn't possible to determine how a contract might be used, whether
    as an application or a signature in all cases. This function uses the
    fact that there are certain instructions in teal that are only valid if used
    in a certain kind of contract. So, this function looks for instructions
    that are valid in only one type and return that as the type for the given
    contract. if all instructions in the contract are valid for both types
    of contracts, then this function returns ContractType.ANY as it isn't
    sure how the contract might be used.

    Args:
        instructions: List of all the instructions present in the contract.

    Returns:
        Type of the contract indicated by ContractType enum symbol.
        ``STATEFULL`` if there's a instruction only valid in applications,
        ``STATELESS`` if there's a instruction only valid in signatures,
        ``ANY`` if there isn't any such instruction.
    """

    for ins in instructions:
        if ins.mode != ContractType.ANY:
            return ins.mode
    return ContractType.ANY


def create_bb(instructions: List[Instruction], all_bbs: List[BasicBlock]) -> None:
    """Construct basic blocks and add basic block sequential links.

    This function is the third pass of the teal parser. Instructions are
    divided into basic blocks based on the following rules:

    * A new basic block is created for each Label instruction.
    * Instructions B, Err, Return, Callsub, Retsub are exit instructions
        of a basic block. A new basic block is created for instructions
        following them.
    * A instruction with multiple next instructions is a exit instruction
        of the basic block. A new basic block is created for instructions
        following them.

    This function also adds sequential links between the constructed basic
    blocks. Two sequential basic blocks are linked if the exit instruction
    of the first basic block is sequentially previous instruction to the
    entry instruction of the second basic block.

    This is a "in place" function, given arguments are modified with the
    data this function is supposed to return.

    Args:
        instructions: List of parsed instruction objects.
        all_bbs: List of BasicBlock objects representing the teal contract.
            This is an "in place" argument, the basic blocks created in
            the function are appended to this list in the order they are created.
    """

    bb: Optional[BasicBlock] = BasicBlock()
    if bb:  # to make mypy happy
        all_bbs.append(bb)
    for ins in instructions:

        if isinstance(ins, Label) or not bb:
            # use bb if it is empty instead of creating new BasicBlock.
            if bb is None or len(bb.instructions) != 0:
                next_bb = BasicBlock()
                all_bbs.append(next_bb)
                if bb:
                    bb.add_next(next_bb)
                    next_bb.add_prev(bb)
                bb = next_bb
        bb.add_instruction(ins)
        ins.bb = bb

        if ins.callsub_ins is not None and ins.bb is not None:
            # callsub is before this instruction in the code. so, bb should have been assigned
            # already
            callsub_basic_block = ins.callsub_ins.bb
            if callsub_basic_block is not None:
                ins.bb.callsub_block = callsub_basic_block
                callsub_basic_block.sub_return_point = ins.bb

        if len(ins.next) > 1 and not isinstance(ins, Retsub):
            if not isinstance(ins.next[0], Label):
                next_bb = BasicBlock()
                all_bbs.append(next_bb)
                bb.add_next(next_bb)
                next_bb.add_prev(bb)
                bb = next_bb

        if len(ins.next) == 0 or isinstance(ins, (B, Err, Return, Callsub, Retsub)):
            bb = None


def _add_instruction_comments(ins: Instruction) -> None:
    if isinstance(ins, Txn) and isinstance(ins.field, ApplicationID):
        ins.tealer_comments.append("ApplicationID is 0 in Creation Txn")
    elif isinstance(ins, Method):
        method_signature = ins.method_signature
        method_signature.strip('"')  # quotes are not removed while parsing
        method_selector = get_method_selector(method_signature)
        ins.tealer_comments.append(f"method-selector: {method_selector}")


def _first_pass(  # pylint: disable=too-many-branches
    lines: List[str],
    labels: Dict[str, Label],
    rets: Dict[str, List[Instruction]],
    instructions: List[Instruction],
) -> Tuple[List[Intcblock], List[Bytecblock]]:
    """Parse instructions and add sequential instruction links.

    This function is the first pass of the teal parser. Source code
    lines are parsed into corresponding Instruction objects and non-jump
    instructions are linked. Adding instructions links is linking two
    instruction objects as previous and next. Non-jump instruction links
    are links between instructions that are previous, next in terms of
    execution flow as well as previous, next in terms of source code i.e
    links that are directly evident from just those two instructions that
    are continous in source code. Jump links are links between branch
    instructions and their destination, callsub and their destination,
    retsub and their return points, etc. This function adds non-jump or
    sequential instruction links.

    This is a "in place" function, given arguments are modified with the
    data this function is supposed to return.

    Args:
        lines: List of source code lines of a teal contract.
        labels: Dict map from teal label string to the parsed label instruction.
            instance. This argument is an "in place" argument and will be
            populated by the function while parsing.
        rets: Dict map from teal label string of a subroutine to list of it's
            return point instructions. subroutines are supported from teal v4 and
            can be called with callsub instruction using the label of the subroutine.
            The execution flow is passed from the subroutine to next instruction of
            the callsub after executing the subroutine. This variable stores all those
            return points(next instruction after callsub) for each subroutine label
            in the contract.
            This argument is an "in place" argument and will be populated by the
            function while parsing.
        instructions: List of parsed instruction objects.
            This argument is also an "in place" argument and will be populated
            by the function while parsing.
    """

    # First pass over the intructions list: Add non-jump instruction links and collect meta-data
    idx = 0
    prev: Optional[Instruction] = None  # Flag: last instruction was an unconditional jump
    call: Optional[Callsub] = None  # Flag: last instruction was a callsub
    intcblock_ins: List[Intcblock] = []  # List of intcblock instructions present in the contract
    bytecblock_ins: List[Bytecblock] = []  # List of bytecblock instructions present in the contract

    instruction_comments: List[str] = []
    for line in lines:
        try:
            if line.strip().startswith("//"):
                # is a comment without any instruction
                instruction_comments.append(line)
                ins = None
            else:
                ins = parse_line(line)
                if ins and instruction_comments:
                    ins.comments_before_ins = list(instruction_comments)
                    instruction_comments = []
        except ParseError as e:
            print(f"Parse error at line {idx}: {e}")
            sys.exit(1)
        idx = idx + 1
        if not ins:
            continue

        if isinstance(ins, Intcblock):
            intcblock_ins.append(ins)
        elif isinstance(ins, Bytecblock):
            bytecblock_ins.append(ins)

        ins.line = idx
        _add_instruction_comments(ins)

        # A label? Add it to the global label list
        if isinstance(ins, Label):
            labels[ins.label] = ins

        # If the prev. ins. was anything other than an unconditional jump, then link the two instructions
        if prev:
            ins.add_prev(prev)
            prev.add_next(ins)

        # If the prev. inst was a callsub, add the current instruction as a return point for the callsub label
        if call:
            call.return_point = ins
            if call.label in rets.keys():
                rets[call.label].append(ins)
            else:
                rets[call.label] = [ins]
            ins.callsub_ins = call  # ins is the return point when call is executed.

        # Now prepare for the next-line instruction
        # A flag that says that this was an unconditional jump
        prev = ins
        if isinstance(ins, (B, Err, Return, Callsub, Retsub)):
            prev = None

        # A flag that says that this was a callsub
        call = None
        if isinstance(ins, Callsub):
            call = ins
            if call.label not in rets.keys():
                rets[call.label] = []

        # Finally, add the instruction to the instruction list
        instructions.append(ins)
    return intcblock_ins, bytecblock_ins


def _second_pass(  # pylint: disable=too-many-branches
    instructions: List[Instruction],
    labels: Dict[str, Label],
    rets: Dict[str, List[Instruction]],
) -> None:
    """Add jump or non-sequential instruction links.

    This function is second pass of the teal parser. Adding jump links is
    linking two instruction objects where execution flow is passed
    from the first instruction to the second instruction because of
    a jump. A jump is passing execution from one instruction to the
    next that are not sequential. A execution jump might happen because
    of branch, callsub, retsub instructions in TEAL. This function links
    such pairs of instructions as previous, next.

    Args:
        instructions: List of parsed instruction objects.
        labels: Dict map from teal label string to the parsed label instruction.
        rets: Dict map from teal label string of a subroutine to list of it's
            return point instructions.
    """
    logger_parsing.debug("Second Pass")
    # Second pass over the instructions list: Add instruction links for jumps
    for ins in instructions:

        # If a labeled jump, link the ins. to its label
        if isinstance(ins, (B, BZ, BNZ, Callsub)):
            ins.add_next(labels[ins.label])
            labels[ins.label].add_prev(ins)

        # if switch or match, link the ins to its labels
        if isinstance(ins, (Switch, Match)):
            for ins_label in ins.labels:
                ins.add_next(labels[ins_label])
                labels[ins_label].add_prev(ins)

    # link retsub instructions to return points of corresponding subroutines
    retsubs: Dict[str, List[Retsub]] = {}  # map each subroutine label to list of it's retsubs
    for subroutine in rets:
        label = labels[subroutine]
        retsubs[subroutine] = []
        logger_parsing.debug(f"    Label = {label}")
        # use dfs to find all retsub instructions starting from subroutine label instruction
        stack: List[Instruction] = []
        visited: List[Instruction] = []

        stack.append(label)
        while len(stack) > 0:
            ins = stack.pop()
            logger_parsing.debug(f"     Ins = {ins}")
            visited.append(ins)

            if isinstance(ins, Retsub):
                retsubs[subroutine].append(ins)
                continue

            if isinstance(ins, Callsub):
                # don't follow callsub path, which in itself is another subroutine
                if ins.return_point is None:
                    continue
                next_ins = ins.return_point
                if next_ins not in visited:
                    stack.append(next_ins)
            else:
                for next_ins in ins.next:
                    logger_parsing.debug(f"     next_ins = {next_ins}")

                    if next_ins not in visited:
                        stack.append(next_ins)

    # link retsub to return points
    for subroutine in rets:
        for return_point in rets[subroutine]:
            for retsub_ins in retsubs[subroutine]:
                retsub_ins.add_next(return_point)
                return_point.add_prev(retsub_ins)


def _fourth_pass(instructions: List[Instruction]) -> None:  # pylint: disable=too-many-branches
    """Add jump or non-sequential basic block links.

    This function is the fourth pass of the teal parser. Jump links
    are added between two basic blocks if there is a jump link from
    exit instruction of the first basic block to the entry instruction
    of the second basic block.

    Args:
        instructions: List of parsed instruction objects.
    """

    # Fourth pass over the instructiions list: Add jump-based basic block links
    for ins in instructions:
        # A branching instruction with more than one target (other than a retsub)
        if len(ins.next) > 1 and not isinstance(ins, (Retsub, Switch, Match)):
            branch = ins.next[1]
            if branch.bb and ins.bb:
                branch.bb.add_prev(ins.bb)
            if ins.bb and branch.bb:
                ins.bb.add_next(branch.bb)
        # A single-target branching instruction (b or callsub or bz/bnz appearing as the last instruction in the list)
        if isinstance(ins, (B, Callsub)) or (
            ins == instructions[-1] and isinstance(ins, (BZ, BNZ))
        ):
            dst = ins.next[0].bb
            if dst and ins.bb:
                dst.add_prev(ins.bb)
            if ins.bb and dst:
                ins.bb.add_next(dst)
        # A retsub
        if isinstance(ins, Retsub):
            for branch in ins.next:
                if branch.bb and ins.bb:
                    branch.bb.add_prev(ins.bb)
                if ins.bb and branch.bb:
                    ins.bb.add_next(branch.bb)
        # switch and match
        if isinstance(ins, (Switch, Match)):
            bb = ins.bb
            for next_ins in ins.next:
                if next_ins.bb and bb:
                    if next_ins.bb not in bb.next:
                        bb.add_next(next_ins.bb)
                    if bb not in next_ins.bb.prev:
                        next_ins.bb.add_prev(bb)


def _add_basic_blocks_idx(bbs: List[BasicBlock]) -> List[BasicBlock]:
    """Set index of basic blocks based on their entry instruction line number.

    Basic Blocks are ordered in the increasing order based on the
    line number of their entry instructions. Index starts from 0.

    Args:
        bbs: List of BasicBlock objects representing the teal contract.
    """

    bbs = sorted(bbs, key=lambda x: x.entry_instr.line)
    for i, bb in enumerate(bbs):
        bb.idx = i
    return bbs


def _identify_subroutine_blocks(entry_block: "BasicBlock") -> List["BasicBlock"]:
    """find all the basic blocks part of a subroutine given it's label instruction.

    Args:
        label ("Label"): label instruction of the subroutine.
        bbs (List["BasicBlock"]): CFG of the contract.

    Returns:
        "BasicBlock": Entry block of the subroutine.
        List["BasicBlock"]: list of all basic blocks part of a subroutine.
    """

    subroutines_blocks: List["BasicBlock"] = []
    stack: List["BasicBlock"] = []

    stack.append(entry_block)
    while len(stack) > 0:
        bb = stack.pop()
        subroutines_blocks.append(bb)

        # check for retsub before exploring as retsubs are connected to return points
        if isinstance(bb.exit_instr, Retsub):
            continue

        # callsub return point is part of the subroutine
        if isinstance(bb.exit_instr, Callsub):
            return_point = bb.exit_instr.return_point

            if return_point and return_point.bb not in subroutines_blocks:
                if return_point.bb is not None:
                    stack.append(return_point.bb)
            continue

        for next_bb in bb.next:
            if next_bb not in subroutines_blocks:
                stack.append(next_bb)

    return subroutines_blocks


def _verify_version(ins_list: List[Instruction], program_version: int) -> bool:
    """Verify contract instructions and fields are supported in given teal version.

    verify that instructions and fields used in the contract are supported in the
    Teal version specified by the contract. This function doesn't raise an exception
    in case of error, only returns a boolean representing the presence of it and
    prints related information to stderr.

    Args:
        ins_list (List[Instruction]): list of contract instructions.
        program_version (int): Teal version to check against the instruction and
            fields version.

    Returns:
        (bool): returns true if there is any error i.e if any of the instructions or fields are
        not supported in the contract version Or if the contract contains instructions that are
        specific to both Signature and Application Mode.
    """

    stateful_ins: List[Instruction] = []
    stateless_ins: List[Instruction] = []
    error = False

    for ins in ins_list:
        if program_version < ins.version:
            print(
                f"{ins.line}: {ins} instruction is not supported in Teal version {program_version}"
                f", it is supported from Teal version {ins.version}",
                file=sys.stderr,
            )
            error = True
        else:
            field = getattr(ins, "field", None)
            if field is not None and isinstance(
                field,
                (
                    TransactionField,
                    AssetHoldingField,
                    AssetParamsField,
                    AppParamsField,
                    AcctParamsField,
                ),
            ):
                if program_version < field.version:
                    print(
                        f"{ins.line}: {ins}, field {field} is not supported in Teal version {program_version}"
                        f", it is supported from Teal version {field.version}",
                        file=sys.stderr,
                    )
                    error = True
        if ins.mode == ContractType.STATEFULL:
            stateful_ins.append(ins)
        elif ins.mode == ContractType.STATELESS:
            stateless_ins.append(ins)

    if stateless_ins and stateful_ins:
        print(
            "\nprogram contains instructions specific to both Application and Signature Mode",
            file=sys.stderr,
        )
        print("Instructions supported only in Signature Mode:", file=sys.stderr)
        for ins in stateless_ins:
            print(f"\t{ins.line}: {ins}", file=sys.stderr)
        print("\nInstructions supported only in Application Mode:", file=sys.stderr)
        for ins in stateful_ins:
            print(f"\t{ins.line}: {ins}", file=sys.stderr)
        error = True

    return error


def _apply_transaction_context_analysis(teal: "Teal") -> None:
    group_indices_cls = all_constraints.GroupIndices
    analyses_classes = [getattr(all_constraints, name) for name in dir(all_constraints)]
    analyses_classes = [
        c
        for c in analyses_classes
        if inspect.isclass(c)
        and issubclass(c, DataflowTransactionContext)
        and c != group_indices_cls
    ]
    # Run group indices analysis first as other analysis use them.
    group_indices_cls(teal).run_analysis()
    for cl in analyses_classes:
        cl(teal).run_analysis()
    # clear cache
    construct_stack_ast.cache_clear()  # construct stack ast is not used after transaction_context_analysis.
    compute_equations.cache_clear()  # compute_equations is not used after transaction_context_analysis.


def _fill_intc_bytec_info(
    intcblock_ins: List[Intcblock],
    bytecblock_ins: List[Bytecblock],
    entry_block: BasicBlock,
    teal: Teal,
) -> None:
    """Find intcblock, bytecblock instructions and fill that information in Teal class

    Tealer determines intc_*/bytec_* instruction values if and only if intcblock, bytecblock
    instructions are used only once and that too in the entry block itself.

    This is the case for most of the contracts as intcblock/bytecblock instructions are generated
    internally by the assembler or PyTeal compiler.
    """
    if len(intcblock_ins) == 1 and intcblock_ins[0].bb == entry_block:
        teal.set_int_constants(intcblock_ins[0].constants)

    if len(bytecblock_ins) == 1 and bytecblock_ins[0].bb == entry_block:
        teal.set_byte_constants(bytecblock_ins[0].constants)


def parse_teal(  # pylint: disable=too-many-locals
    source_code: str, contract_name: str = ""
) -> Teal:
    """Parse algorand smart contracts written in teal.

    Parsing teal cotracts consists of four passes:

    #. Parses instructions and adds sequential instruction links.
    #. Adds jump based instruction links.
    #. Constructs basic blocks and adds sequential basic block links.
    #. Adds jump based basic block links.

    This function also performs basic version checks on the instructions
    and fields.

    Teal object is created with the parsed instructions, basic blocks and
    subroutines identified in the contract.

    Args:
        source_code: TEAL source code of the contract.

    Returns:
        Teal object representing the given contract created with the related
        information.
    """

    instructions: List[Instruction] = []  # Parsed instructions list
    labels: Dict[str, Label] = {}  # Global map of label names to label instructions
    rets: Dict[str, List[Instruction]] = {}  # Lists of return points corresponding to labels

    lines = source_code.splitlines()

    intcblock_ins, bytecblock_ins = _first_pass(lines, labels, rets, instructions)
    logger_parsing.debug(f"rets = {rets}")
    _second_pass(instructions, labels, rets)
    logger_parsing.debug("instruction and nexts")
    for ins in instructions:
        logger_parsing.debug(f"     {ins}, next: {ins.next}")
    # Third pass over the instructions list: Construct the basic blocks and sequential links
    all_bbs: List[BasicBlock] = []
    create_bb(instructions, all_bbs)

    _fourth_pass(instructions)

    all_bbs = _add_basic_blocks_idx(all_bbs)
    mode = _detect_contract_type(instructions)

    version = 1
    if isinstance(instructions[0], Pragma):
        version = instructions[0].program_version

    _verify_version(instructions, version)

    subroutines: Dict[str, "Subroutine"] = {}
    if version >= 4:
        for subroutine_label in rets:
            label_ins = labels[subroutine_label]
            if label_ins.bb is None:
                # TODO: Move the `is None` check to `Instruction.bb` property.
                continue
            subroutine_entry_block = label_ins.bb
            # add tealer comment "Subroutine: {label}" to the subroutine entry block
            subroutine_entry_block.tealer_comments.append(f"Subroutine {subroutine_label}")
<<<<<<< HEAD

            subroutine_blocks = _identify_subroutine_blocks(subroutine_entry_block)
            subroutines[subroutine_label] = Subroutine(
                subroutine_label, subroutine_entry_block, subroutine_blocks
            )

=======

            subroutine_blocks = _identify_subroutine_blocks(subroutine_entry_block)
            subroutines[subroutine_label] = Subroutine(
                subroutine_label, subroutine_entry_block, subroutine_blocks
            )

>>>>>>> 02889718
    main_entry_point_blocks = _identify_subroutine_blocks(all_bbs[0])
    main_program_name = ""
    main_program = Subroutine(main_program_name, all_bbs[0], main_entry_point_blocks)
    teal = Teal(instructions, all_bbs, version, mode, main_program, subroutines)

    # set teal instance to it's basic blocks
    for bb in teal.bbs:
        bb.teal = teal
        # Add tealer comment of cost and id
        bb.tealer_comments.insert(0, f"block_id = {bb.idx}; cost = {bb.cost}")

    for subroutine in [main_program] + teal.subroutines_list:
        subroutine.contract = teal

    teal.contract_name = contract_name
    _fill_intc_bytec_info(intcblock_ins, bytecblock_ins, all_bbs[0], teal)
    _apply_transaction_context_analysis(teal)

    return teal<|MERGE_RESOLUTION|>--- conflicted
+++ resolved
@@ -640,21 +640,12 @@
             subroutine_entry_block = label_ins.bb
             # add tealer comment "Subroutine: {label}" to the subroutine entry block
             subroutine_entry_block.tealer_comments.append(f"Subroutine {subroutine_label}")
-<<<<<<< HEAD
 
             subroutine_blocks = _identify_subroutine_blocks(subroutine_entry_block)
             subroutines[subroutine_label] = Subroutine(
                 subroutine_label, subroutine_entry_block, subroutine_blocks
             )
 
-=======
-
-            subroutine_blocks = _identify_subroutine_blocks(subroutine_entry_block)
-            subroutines[subroutine_label] = Subroutine(
-                subroutine_label, subroutine_entry_block, subroutine_blocks
-            )
-
->>>>>>> 02889718
     main_entry_point_blocks = _identify_subroutine_blocks(all_bbs[0])
     main_program_name = ""
     main_program = Subroutine(main_program_name, all_bbs[0], main_entry_point_blocks)
