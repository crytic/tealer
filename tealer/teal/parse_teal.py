"""Parser for teal contracts.

A TEAL contract is represented using Teal class in tealer. Teal class
comes with methods to register, run analyzers(detectors) and
printers on the parsed contract. Parsing a teal contract is
creating the Control Flow Graph(CFG) of the teal contract,
constructing Teal class instance with the CFG, subroutines and
other related information.

Additional to parsing the teal contracts, subroutines defined in
the contract are identified if there are any, versions of instructions
are verified against the contract version and also attempts to detect mode
of the contract. All the information is stored in the Teal class
representing the contract.

Contracts are parsed in four passes:

#. Parses instructions and adds sequential instruction links.
#. Adds jump based instruction links.
#. Constructs basic blocks and adds sequential basic block links.
#. Adds jump based basic block links.

The final result of parsing is the Control Flow Graph(CFG) of the
contract represented by sequence of the basic blocks.

"""

import inspect
import sys
from typing import Optional, Dict, List, Tuple

from tealer.teal.basic_blocks import BasicBlock
from tealer.teal.instructions.instructions import (
    Instruction,
    Label,
    B,
    Err,
    BNZ,
    BZ,
    Return,
    Callsub,
    Retsub,
    Pragma,
    Switch,
    Match,
<<<<<<< HEAD
    Intcblock,
    Bytecblock,
=======
    Txn,
>>>>>>> 4258c279
)
from tealer.teal.instructions.instructions import ContractType
from tealer.teal.instructions.parse_instruction import parse_line, ParseError
from tealer.teal.instructions.transaction_field import TransactionField, ApplicationID
from tealer.teal.instructions.asset_holding_field import AssetHoldingField
from tealer.teal.instructions.asset_params_field import AssetParamsField
from tealer.teal.instructions.app_params_field import AppParamsField
from tealer.teal.instructions.acct_params_field import AcctParamsField
from tealer.teal.teal import Teal
from tealer.analyses.dataflow import all_constraints
from tealer.analyses.dataflow.generic import DataflowTransactionContext


def _detect_contract_type(instructions: List[Instruction]) -> ContractType:
    """Determine type of contract given it's instructions.

    It isn't possible to determine how a contract might be used, whether
    as an application or a signature in all cases. This function uses the
    fact that there are certain instructions in teal that are only valid if used
    in a certain kind of contract. So, this function looks for instructions
    that are valid in only one type and return that as the type for the given
    contract. if all instructions in the contract are valid for both types
    of contracts, then this function returns ContractType.ANY as it isn't
    sure how the contract might be used.

    Args:
        instructions: List of all the instructions present in the contract.

    Returns:
        Type of the contract indicated by ContractType enum symbol.
        ``STATEFULL`` if there's a instruction only valid in applications,
        ``STATELESS`` if there's a instruction only valid in signatures,
        ``ANY`` if there isn't any such instruction.
    """

    for ins in instructions:
        if ins.mode != ContractType.ANY:
            return ins.mode
    return ContractType.ANY


def create_bb(instructions: List[Instruction], all_bbs: List[BasicBlock]) -> None:
    """Construct basic blocks and add basic block sequential links.

    This function is the third pass of the teal parser. Instructions are
    divided into basic blocks based on the following rules:

    * A new basic block is created for each Label instruction.
    * Instructions B, Err, Return, Callsub, Retsub are exit instructions
        of a basic block. A new basic block is created for instructions
        following them.
    * A instruction with multiple next instructions is a exit instruction
        of the basic block. A new basic block is created for instructions
        following them.

    This function also adds sequential links between the constructed basic
    blocks. Two sequential basic blocks are linked if the exit instruction
    of the first basic block is sequentially previous instruction to the
    entry instruction of the second basic block.

    This is a "in place" function, given arguments are modified with the
    data this function is supposed to return.

    Args:
        instructions: List of parsed instruction objects.
        all_bbs: List of BasicBlock objects representing the teal contract.
            This is an "in place" argument, the basic blocks created in
            the function are appended to this list in the order they are created.
    """

    bb: Optional[BasicBlock] = BasicBlock()
    if bb:  # to make mypy happy
        all_bbs.append(bb)
    for ins in instructions:

        if isinstance(ins, Label) or not bb:
            # use bb if it is empty instead of creating new BasicBlock.
            if bb is None or len(bb.instructions) != 0:
                next_bb = BasicBlock()
                all_bbs.append(next_bb)
                if bb:
                    bb.add_next(next_bb)
                    next_bb.add_prev(bb)
                bb = next_bb
        bb.add_instruction(ins)
        ins.bb = bb

        if ins.callsub_ins is not None and ins.bb is not None:
            # callsub is before this instruction in the code. so, bb should have been assigned
            # already
            callsub_basic_block = ins.callsub_ins.bb
            if callsub_basic_block is not None:
                ins.bb.callsub_block = callsub_basic_block
                callsub_basic_block.sub_return_point = ins.bb

        if len(ins.next) > 1 and not isinstance(ins, Retsub):
            if not isinstance(ins.next[0], Label):
                next_bb = BasicBlock()
                all_bbs.append(next_bb)
                bb.add_next(next_bb)
                next_bb.add_prev(bb)
                bb = next_bb

        if len(ins.next) == 0 or isinstance(ins, (B, Err, Return, Callsub, Retsub)):
            bb = None


def _add_instruction_comments(ins: Instruction) -> None:
    if isinstance(ins, Txn) and isinstance(ins.field, ApplicationID):
        # A example. TODO: remove if unnecessary
        ins.tealer_comments.append("ApplicationID is 0 in Creation Txn")


def _first_pass(  # pylint: disable=too-many-branches
    lines: List[str],
    labels: Dict[str, Label],
    rets: Dict[str, List[Instruction]],
    instructions: List[Instruction],
) -> Tuple[List[Intcblock], List[Bytecblock]]:
    """Parse instructions and add sequential instruction links.

    This function is the first pass of the teal parser. Source code
    lines are parsed into corresponding Instruction objects and non-jump
    instructions are linked. Adding instructions links is linking two
    instruction objects as previous and next. Non-jump instruction links
    are links between instructions that are previous, next in terms of
    execution flow as well as previous, next in terms of source code i.e
    links that are directly evident from just those two instructions that
    are continous in source code. Jump links are links between branch
    instructions and their destination, callsub and their destination,
    retsub and their return points, etc. This function adds non-jump or
    sequential instruction links.

    This is a "in place" function, given arguments are modified with the
    data this function is supposed to return.

    Args:
        lines: List of source code lines of a teal contract.
        labels: Dict map from teal label string to the parsed label instruction.
            instance. This argument is an "in place" argument and will be
            populated by the function while parsing.
        rets: Dict map from teal label string of a subroutine to list of it's
            return point instructions. subroutines are supported from teal v4 and
            can be called with callsub instruction using the label of the subroutine.
            The execution flow is passed from the subroutine to next instruction of
            the callsub after executing the subroutine. This variable stores all those
            return points(next instruction after callsub) for each subroutine label
            in the contract.
            This argument is an "in place" argument and will be populated by the
            function while parsing.
        instructions: List of parsed instruction objects.
            This argument is also an "in place" argument and will be populated
            by the function while parsing.
    """

    # First pass over the intructions list: Add non-jump instruction links and collect meta-data
    idx = 0
    prev: Optional[Instruction] = None  # Flag: last instruction was an unconditional jump
    call: Optional[Callsub] = None  # Flag: last instruction was a callsub
    intcblock_ins: List[Intcblock] = []  # List of intcblock instructions present in the contract
    bytecblock_ins: List[Bytecblock] = []  # List of bytecblock instructions present in the contract

    instruction_comments: List[str] = []
    for line in lines:
        try:
            if line.strip().startswith("//"):
                # is a comment without any instruction
                instruction_comments.append(line)
                ins = None
            else:
                ins = parse_line(line)
                if ins and instruction_comments:
                    ins.comments_before_ins = list(instruction_comments)
                    instruction_comments = []
        except ParseError as e:
            print(f"Parse error at line {idx}: {e}")
            sys.exit(1)
        idx = idx + 1
        if not ins:
            continue

        if isinstance(ins, Intcblock):
            intcblock_ins.append(ins)
        elif isinstance(ins, Bytecblock):
            bytecblock_ins.append(ins)

        ins.line = idx
        _add_instruction_comments(ins)

        # A label? Add it to the global label list
        if isinstance(ins, Label):
            labels[ins.label] = ins

        # If the prev. ins. was anything other than an unconditional jump, then link the two instructions
        if prev:
            ins.add_prev(prev)
            prev.add_next(ins)

        # If the prev. inst was a callsub, add the current instruction as a return point for the callsub label
        if call:
            call.return_point = ins
            if call.label in rets.keys():
                rets[call.label].append(ins)
            else:
                rets[call.label] = [ins]
            ins.callsub_ins = call  # ins is the return point when call is executed.

        # Now prepare for the next-line instruction
        # A flag that says that this was an unconditional jump
        prev = ins
        if isinstance(ins, (B, Err, Return, Callsub, Retsub)):
            prev = None

        # A flag that says that this was a callsub
        call = None
        if isinstance(ins, Callsub):
            call = ins

        # Finally, add the instruction to the instruction list
        instructions.append(ins)
    return intcblock_ins, bytecblock_ins


def _second_pass(  # pylint: disable=too-many-branches
    instructions: List[Instruction],
    labels: Dict[str, Label],
    rets: Dict[str, List[Instruction]],
) -> None:
    """Add jump or non-sequential instruction links.

    This function is second pass of the teal parser. Adding jump links is
    linking two instruction objects where execution flow is passed
    from the first instruction to the second instruction because of
    a jump. A jump is passing execution from one instruction to the
    next that are not sequential. A execution jump might happen because
    of branch, callsub, retsub instructions in TEAL. This function links
    such pairs of instructions as previous, next.

    Args:
        instructions: List of parsed instruction objects.
        labels: Dict map from teal label string to the parsed label instruction.
        rets: Dict map from teal label string of a subroutine to list of it's
            return point instructions.
    """

    # Second pass over the instructions list: Add instruction links for jumps
    for ins in instructions:

        # If a labeled jump, link the ins. to its label
        if isinstance(ins, (B, BZ, BNZ, Callsub)):
            ins.add_next(labels[ins.label])
            labels[ins.label].add_prev(ins)

        # if switch or match, link the ins to its labels
        if isinstance(ins, (Switch, Match)):
            for ins_label in ins.labels:
                ins.add_next(labels[ins_label])
                labels[ins_label].add_prev(ins)

    # link retsub instructions to return points of corresponding subroutines
    retsubs: Dict[str, List[Retsub]] = {}  # map each subroutine label to list of it's retsubs
    for subroutine in rets:
        label = labels[subroutine]
        retsubs[subroutine] = []

        # use dfs to find all retsub instructions starting from subroutine label instruction
        stack: List[Instruction] = []
        visited: List[Instruction] = []

        stack.append(label)
        while len(stack) > 0:
            ins = stack.pop()
            visited.append(ins)

            if isinstance(ins, Retsub):
                retsubs[subroutine].append(ins)
                continue

            for next_ins in ins.next:
                # don't follow callsub path, which initself is another subroutine
                if isinstance(next_ins, Callsub):
                    if next_ins.return_point is None:
                        continue
                    next_ins = next_ins.return_point

                if next_ins not in visited:
                    stack.append(next_ins)

    # link retsub to return points
    for subroutine in rets:
        for return_point in rets[subroutine]:
            for retsub_ins in retsubs[subroutine]:
                retsub_ins.add_next(return_point)
                return_point.add_prev(retsub_ins)


def _fourth_pass(instructions: List[Instruction]) -> None:  # pylint: disable=too-many-branches
    """Add jump or non-sequential basic block links.

    This function is the fourth pass of the teal parser. Jump links
    are added between two basic blocks if there is a jump link from
    exit instruction of the first basic block to the entry instruction
    of the second basic block.

    Args:
        instructions: List of parsed instruction objects.
    """

    # Fourth pass over the instructiions list: Add jump-based basic block links
    for ins in instructions:
        # A branching instruction with more than one target (other than a retsub)
        if len(ins.next) > 1 and not isinstance(ins, (Retsub, Switch, Match)):
            branch = ins.next[1]
            if branch.bb and ins.bb:
                branch.bb.add_prev(ins.bb)
            if ins.bb and branch.bb:
                ins.bb.add_next(branch.bb)
        # A single-target branching instruction (b or callsub or bz/bnz appearing as the last instruction in the list)
        if isinstance(ins, (B, Callsub)) or (
            ins == instructions[-1] and isinstance(ins, (BZ, BNZ))
        ):
            dst = ins.next[0].bb
            if dst and ins.bb:
                dst.add_prev(ins.bb)
            if ins.bb and dst:
                ins.bb.add_next(dst)
        # A retsub
        if isinstance(ins, Retsub):
            for branch in ins.next:
                if branch.bb and ins.bb:
                    branch.bb.add_prev(ins.bb)
                if ins.bb and branch.bb:
                    ins.bb.add_next(branch.bb)
        # switch and match
        if isinstance(ins, (Switch, Match)):
            bb = ins.bb
            for next_ins in ins.next:
                if next_ins.bb and bb:
                    if next_ins.bb not in bb.next:
                        bb.add_next(next_ins.bb)
                    if bb not in next_ins.bb.prev:
                        next_ins.bb.add_prev(bb)


def _add_basic_blocks_idx(bbs: List[BasicBlock]) -> List[BasicBlock]:
    """Set index of basic blocks based on their entry instruction line number.

    Basic Blocks are ordered in the increasing order based on the
    line number of their entry instructions. Index starts from 0.

    Args:
        bbs: List of BasicBlock objects representing the teal contract.
    """

    bbs = sorted(bbs, key=lambda x: x.entry_instr.line)
    for i, bb in enumerate(bbs):
        bb.idx = i
    return bbs


def _identify_subroutine_blocks(label: "Label") -> List["BasicBlock"]:
    """find all the basic blocks part of a subroutine given it's label instruction.

    Args:
        label ("Label"): label instruction of the subroutine.
        bbs (List["BasicBlock"]): CFG of the contract.

    Returns:
        List["BasicBlock"]: list of all basic blocks part of a subroutine.
    """

    if label.bb is None:
        return []

    # add tealer comment "Subroutine: {label}" to the subroutine entry block
    label.bb.tealer_comments.append(f"Subroutine {label.label}")

    subroutines_blocks: List["BasicBlock"] = []
    stack: List["BasicBlock"] = []

    stack.append(label.bb)
    while len(stack) > 0:
        bb = stack.pop()
        subroutines_blocks.append(bb)

        # check for retsub before exploring as retsubs are connected to return points
        if isinstance(bb.exit_instr, Retsub):
            continue

        # callsub return point is part of the subroutine
        if isinstance(bb.exit_instr, Callsub):
            return_point = bb.exit_instr.return_point

            if return_point and return_point.bb not in subroutines_blocks:
                if return_point.bb is not None:
                    stack.append(return_point.bb)
            continue

        for next_bb in bb.next:
            if next_bb not in subroutines_blocks:
                stack.append(next_bb)

    return subroutines_blocks


def _verify_version(ins_list: List[Instruction], program_version: int) -> bool:
    """Verify contract instructions and fields are supported in given teal version.

    verify that instructions and fields used in the contract are supported in the
    Teal version specified by the contract. This function doesn't raise an exception
    in case of error, only returns a boolean representing the presence of it and
    prints related information to stderr.

    Args:
        ins_list (List[Instruction]): list of contract instructions.
        program_version (int): Teal version to check against the instruction and
            fields version.

    Returns:
        (bool): returns true if there is any error i.e if any of the instructions or fields are
        not supported in the contract version Or if the contract contains instructions that are
        specific to both Signature and Application Mode.
    """

    stateful_ins: List[Instruction] = []
    stateless_ins: List[Instruction] = []
    error = False

    print("\nchecking instruction, field versions with contract version\n")
    for ins in ins_list:
        if program_version < ins.version:
            print(
                f"{ins.line}: {ins} instruction is not supported in Teal version {program_version}"
                f", it is supported from Teal version {ins.version}",
                file=sys.stderr,
            )
            error = True
        else:
            field = getattr(ins, "field", None)
            if field is not None and isinstance(
                field,
                (
                    TransactionField,
                    AssetHoldingField,
                    AssetParamsField,
                    AppParamsField,
                    AcctParamsField,
                ),
            ):
                if program_version < field.version:
                    print(
                        f"{ins.line}: {ins}, field {field} is not supported in Teal version {program_version}"
                        f", it is supported from Teal version {field.version}",
                        file=sys.stderr,
                    )
                    error = True
        if ins.mode == ContractType.STATEFULL:
            stateful_ins.append(ins)
        elif ins.mode == ContractType.STATELESS:
            stateless_ins.append(ins)

    if stateless_ins and stateful_ins:
        print(
            "\nprogram contains instructions specific to both Application and Signature Mode",
            file=sys.stderr,
        )
        print("Instructions supported only in Signature Mode:", file=sys.stderr)
        for ins in stateless_ins:
            print(f"\t{ins.line}: {ins}", file=sys.stderr)
        print("\nInstructions supported only in Application Mode:", file=sys.stderr)
        for ins in stateful_ins:
            print(f"\t{ins.line}: {ins}", file=sys.stderr)
        error = True

    return error


def _apply_transaction_context_analysis(teal: "Teal") -> None:
    group_indices_cls = all_constraints.GroupIndices
    analyses_classes = [getattr(all_constraints, name) for name in dir(all_constraints)]
    analyses_classes = [
        c
        for c in analyses_classes
        if inspect.isclass(c)
        and issubclass(c, DataflowTransactionContext)
        and c != group_indices_cls
    ]
    # Run group indices analysis first as other analysis use them.
    group_indices_cls(teal).run_analysis()
    for cl in analyses_classes:
        cl(teal).run_analysis()


def _fill_intc_bytec_info(
    intcblock_ins: List[Intcblock],
    bytecblock_ins: List[Bytecblock],
    entry_block: BasicBlock,
    teal: Teal,
) -> None:
    """Find intcblock, bytecblock instructions and fill that information in Teal class

    Tealer determines intc_*/bytec_* instruction values if and only if intcblock, bytecblock
    instructions are used only once and that too in the entry block itself.

    This is the case for most of the contracts as intcblock/bytecblock instructions are generated
    internally by the assembler or PyTeal compiler.
    """
    if len(intcblock_ins) == 1 and intcblock_ins[0].bb == entry_block:
        teal.set_int_constants(intcblock_ins[0].constants)

    if len(bytecblock_ins) == 1 and bytecblock_ins[0].bb == entry_block:
        teal.set_byte_constants(bytecblock_ins[0].constants)


def parse_teal(source_code: str) -> Teal:
    """Parse algorand smart contracts written in teal.

    Parsing teal cotracts consists of four passes:

    #. Parses instructions and adds sequential instruction links.
    #. Adds jump based instruction links.
    #. Constructs basic blocks and adds sequential basic block links.
    #. Adds jump based basic block links.

    This function also performs basic version checks on the instructions
    and fields.

    Teal object is created with the parsed instructions, basic blocks and
    subroutines identified in the contract.

    Args:
        source_code: TEAL source code of the contract.

    Returns:
        Teal object representing the given contract created with the related
        information.
    """

    instructions: List[Instruction] = []  # Parsed instructions list
    labels: Dict[str, Label] = {}  # Global map of label names to label instructions
    rets: Dict[str, List[Instruction]] = {}  # Lists of return points corresponding to labels

    lines = source_code.splitlines()

    intcblock_ins, bytecblock_ins = _first_pass(lines, labels, rets, instructions)
    _second_pass(instructions, labels, rets)

    # Third pass over the instructions list: Construct the basic blocks and sequential links
    all_bbs: List[BasicBlock] = []
    create_bb(instructions, all_bbs)

    _fourth_pass(instructions)

    all_bbs = _add_basic_blocks_idx(all_bbs)
    mode = _detect_contract_type(instructions)

    version = 1
    if isinstance(instructions[0], Pragma):
        version = instructions[0].program_version

    _verify_version(instructions, version)

    subroutines = []
    if version >= 4:
        for subroutine_label in rets:
            label_ins = labels[subroutine_label]
            subroutines.append(_identify_subroutine_blocks(label_ins))

    teal = Teal(instructions, all_bbs, version, mode, subroutines)

    # set teal instance to it's basic blocks
    for bb in teal.bbs:
        bb.teal = teal
        # Add tealer comment of cost and id
        bb.tealer_comments.insert(0, f"id = {bb.idx}; cost = {bb.cost}")

    _fill_intc_bytec_info(intcblock_ins, bytecblock_ins, all_bbs[0], teal)
    _apply_transaction_context_analysis(teal)

    return teal<|MERGE_RESOLUTION|>--- conflicted
+++ resolved
@@ -43,12 +43,9 @@
     Pragma,
     Switch,
     Match,
-<<<<<<< HEAD
     Intcblock,
     Bytecblock,
-=======
     Txn,
->>>>>>> 4258c279
 )
 from tealer.teal.instructions.instructions import ContractType
 from tealer.teal.instructions.parse_instruction import parse_line, ParseError
