--- conflicted
+++ resolved
@@ -1,7 +1,3 @@
-<<<<<<< HEAD
-import functools
-from typing import List
-=======
 """Defines class to represent basic blocks of teal contract.
 
 Tealer works on Control Flow Graph(CFG) of the contract for
@@ -18,7 +14,7 @@
 """
 
 from typing import List, Optional, TYPE_CHECKING
->>>>>>> 73c2a27f
+import functools
 
 from tealer.teal.instructions.instructions import Instruction
 
@@ -44,16 +40,13 @@
         self._teal: Optional["Teal"] = None
 
     def add_instruction(self, instruction: Instruction) -> None:
-<<<<<<< HEAD
-        self.__str__.cache_clear()
-=======
         """Append instruction to this basic block.
 
         Args:
             instruction: intruction to add to the basic block.
         """
 
->>>>>>> 73c2a27f
+        self.__str__.cache_clear()
         self._instructions.append(instruction)
 
     @property
@@ -113,9 +106,6 @@
         """List of next basic blocks to this basic block."""
         return self._next
 
-<<<<<<< HEAD
-    @functools.lru_cache(maxsize=None)
-=======
     @property
     def idx(self) -> int:
         """Index of this basic block when ordered by line number of entry instruction."""
@@ -139,7 +129,7 @@
     def teal(self, teal_instance: "Teal") -> None:
         self._teal = teal_instance
 
->>>>>>> 73c2a27f
+    @functools.lru_cache(maxsize=None)
     def __str__(self) -> str:
         ret = ""
         for ins in self._instructions:
