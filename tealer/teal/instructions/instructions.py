"""Defines classes to represent teal instructions.

Each teal instruction is represented by a class specific to
that instruction. All instruction classes inherit ``Instruction``
class which defines common methods and properties of teal instructions.

Few teal instructions have immediate values which are defined and stored
as appropriate properties in the class representing that instruction.

Attributes:
    ContractType: ContractType is a comparable enumerator. it defines
        three symbols ``STATELESS``, ``STATEFULL``, ``ANY``.
        ``STATELESS`` represents stateless(signature) contracts,
        ``STATEFULL`` represents stateful(Application) contracts and
        ``ANY`` represents that contract is either ``STATELESS`` Or
        ``STATEFULL``. Exact meaning of the symbols depend on the place
        of usage.

    contract_type_to_txt: This is a mapping from ContractType symbol to
        their corresponding string representation. Useful while printing
        or outputting ContractType variable.

"""

# pylint: disable=too-many-lines
from typing import Union, List, TYPE_CHECKING, Optional

from tealer.teal.global_field import GlobalField
from tealer.teal.instructions.transaction_field import TransactionField
from tealer.teal.instructions.asset_holding_field import AssetHoldingField
from tealer.teal.instructions.asset_params_field import AssetParamsField
from tealer.teal.instructions.app_params_field import AppParamsField
from tealer.teal.instructions.acct_params_field import AcctParamsField
from tealer.utils.comparable_enum import ComparableEnum
from tealer.exceptions import TealerException

if TYPE_CHECKING:
    from tealer.teal.basic_blocks import BasicBlock


class ContractType(ComparableEnum):
    STATELESS = 0
    STATEFULL = 1
    ANY = 2


contract_type_to_txt = {
    ContractType.STATEFULL: "stateful",
    ContractType.STATELESS: "stateless",
    ContractType.ANY: "any",
}


class Instruction:  # pylint: disable=too-many-instance-attributes
    """Base class for Teal instructions.

    Any class that represents a teal instruction must inherit from
    this class. This class is used for type hints anywhere a teal
    instruction is expected and this also comes with methods
    and properties common to every teal instruction.
    """

    def __init__(self) -> None:
        self._prev: List[Instruction] = []
        self._next: List[Instruction] = []
        self._line = 0
        self._comment = ""
        self._bb: Optional["BasicBlock"] = None
        self._version: int = 1
        self._mode: ContractType = ContractType.ANY
        self._callsub_ins: Optional["Instruction"] = None

    def add_prev(self, prev_ins: "Instruction") -> None:
        """Add instruction that may execute just before this instruction.

        An instruction is considered as a previous instruction if it's
        possible for that instruction to execute just before this instruction.
        Previous instruction doesn't necessarily have to be previous
        instruction in the source code, a branch instruction is also considered
        as previous instruction to the instruction present at it's destination.

        Args:
            prev_ins: instruction to add to the list of previous instructions
                of this instruction.
        """

        self._prev.append(prev_ins)

    def add_next(self, next_ins: "Instruction") -> None:
        """Add instruction that may execute right after this instruction.

        An instruction is considered as a next instruction if it's possible
        for that instruction to execute right after this instruction.
        Again, next instruction doesn't neccessarily have to present right
        after this instruction in the source code, destination of a branch
        instruction is also considered as a next instruction to the branch
        instruction.

        Args:
            next_ins: instruction to add to the list of next instructions
                of this instruction.
        """

        self._next.append(next_ins)

    @property
    def prev(self) -> List["Instruction"]:
        """List of previous instructions to this instruction."""
        return self._prev

    @property
    def next(self) -> List["Instruction"]:
        """List of next instructions to this instruction."""
        return self._next

    @property
    def line(self) -> int:
        """Source code line number of this instruction."""
        return self._line

    @line.setter
    def line(self, l: int) -> None:
        self._line = l

    @property
    def comment(self) -> str:
        """Teal comment present in the instruction line."""
        return self._comment

    @comment.setter
    def comment(self, c: str) -> None:
        self._comment = c

    @property
    def bb(self) -> Optional["BasicBlock"]:
        """Instance of BasicBlock this instruction is part of."""
        return self._bb

    @bb.setter
    def bb(self, b: "BasicBlock") -> None:
        self._bb = b

    @property
    def callsub_ins(self) -> Optional["Instruction"]:
        """if this instruction is a return point to a callsub instruction i.e callsub instruction is
        present right before this instruction, then callsub_ins returns a reference to that callsub
        instruction object.

        e.g
        callsub main
        int 1
        return

        callsub_ins of `int 1` will be instruction obj of `callsub main`.
        """
        return self._callsub_ins

    @callsub_ins.setter
    def callsub_ins(self, ins: "Instruction") -> None:
        self._callsub_ins = ins

    @property
    def version(self) -> int:
        """Teal version this instruction is introduced in and supported from."""
        return self._version

    @property
    def stack_pop_size(self) -> int:
        return 0

    @property
    def stack_push_size(self) -> int:
        return 0

    @property
    def mode(self) -> ContractType:
        """Type of smart contract this instruction execution is supported in.

        Execution of every teal instruction is not supported in all types
        of smart contracts. There are instructions that will execute without
        failing only if the contract they are defined in is used as an application.
        Similarly, there are instructions that work only when contract is used
        as a signature(stateless). Remaining instructions execute correctly
        irrespective of the contract type. This property represents the contract
        type(mode) this instruction is supported in and executes properly.

        ``STATELESS`` contract type implies that this instruction will execute only
        in stateless(signature) contracts, ``STATEFULL`` implies that the instructions
        only work in application contracts and ``ANY`` represents that this instruction
        is supported in both kind of contracts.
        """

        return self._mode

    @property
    def cost(self) -> int:
        """cost of executing this instruction.

        Most of the opcodes in teal have cost of 1. By default, this property
        will return 1 independent of contract version. Instructions whose cost
        is not 1 or depends on contract version must override the cost property
        and return the correct cost.
        """

        return 1

    def __str__(self) -> str:
        return self.__class__.__qualname__.lower()


class UnsupportedInstruction(Instruction):
    """
    Instruction that is not supported by Tealer.

    The unsupported instruction will be printed in the CFG verbatim
    and specifically marked as UNSUPPORTED.
    """

    def __init__(self, verbatim_line: str):
        super().__init__()
        self._verbatim_line = verbatim_line

    def __str__(self) -> str:
        return f"UNSUPPORTED {self._verbatim_line}"

    @property
    def verbatim_line(self) -> str:
        """unsupported instruction as read from input"""
        return self._verbatim_line


class Pragma(Instruction):
    """Pragma version instruction to store version of the teal program.

    `#program version X` is used to specify the Teal version to the assembler and
    is present as the first line of the program. In absence of this instruction,
    Teal version 1 is used as default.

    Immediates:
        X (int): Teal version number.

    """

    def __init__(self, version: int):
        super().__init__()
        self._program_version = version

    def __str__(self) -> str:
        return f"#pragma version {self._program_version}"

    @property
    def program_version(self) -> int:
        """version number of teal program"""
        return self._program_version


class Err(Instruction):
    """`err` creates a error failing the execution of teal program immediately.

    Errors:
        This instruction creates a error resulting in failure of execution.
    """


class Assert(Instruction):
    """`assert` value on top of the stack is non-zero.

    Pops:
        X (top)(uint64): value being asserted

    Errors:
        creates error and fails immediately if X is not a non-zero number.

    """

    def __init__(self) -> None:
        super().__init__()
        self._version: int = 3

    @property
    def stack_pop_size(self) -> int:
        return 1


class Int(Instruction):
    """`int x` instruction pushes immediate value to the top of the stack.

    Immediates:
        x (Union[NamedIntegerConstant, uint64]): x can be an integer specified in one
            of the supported representations or x can be string representing one of
            the named integer constants. Named integer constants can be OnComplete
            constants "NoOp", "OptIn", "CloseOut", "ClearState", "UpdateApplication",
            "DeleteAplication" or else TYpeNum constants "unknown", "pay", "keyreg",
            "acfg", "axfer", "afrz", "appl".

    Pushes:
        (uint64): x if x is uint64 else value corresponding to the given named constant

    """

    def __init__(self, value: Union[str, int]):
        super().__init__()
        self._value = value

    @property
    def value(self) -> Union[str, int]:
        """Immediate value of int instruction."""
        return self._value

    def __str__(self) -> str:
        return f"int {self._value}"

    @property
    def stack_push_size(self) -> int:
        return 1


class PushInt(Instruction):
    """`pushint x` instruction pushes immediate value to the top of the stack.

    pushint is similar to int instruction with the difference that immediate values of
    pushint are not treated as constants by the teal assembler whereas int instruction
    immediate values are stored into separate storage called constants and int instruction
    is replaced with instructions which load the value from the constant storage space.

    Immediates:
        x (Union[NamedIntegerConstant, uint64]): x can be an integer specified in one
            of the supported representations or x can be string representing one of
            the named integer constants. Named integer constants can be OnComplete
            constants "NoOp", "OptIn", "CloseOut", "ClearState", "UpdateApplication",
            "DeleteAplication" or else TYpeNum constants "unknown", "pay", "keyreg",
            "acfg", "axfer", "afrz", "appl".

    Pushes:
        (uint64): x if x is uint64 else value corresponding to the given named constant

    """

    def __init__(self, value: Union[str, int]):
        super().__init__()
        self._value = value
        self._version = 3

    @property
    def value(self) -> Union[str, int]:
        """Immediate value of pushint instruction."""
        return self._value

    def __str__(self) -> str:
        return f"pushint {self._value}"

    @property
    def stack_push_size(self) -> int:
        return 1


class Txn(Instruction):
    """`txn f` pushes the value of transaction field f.

    Immediates:
        f (TransactionField): transaction field whose value is being accessed.
            see (transaction_field.py) for available transaction fields.

    Pushes:
        pushes the value of the transaction field `f`.

    """

    def __init__(self, field: TransactionField):
        super().__init__()
        self._field: TransactionField = field

    @property
    def field(self) -> TransactionField:
        """Transaction field being accessed using the txn instruction."""
        return self._field

    @property
    def stack_push_size(self) -> int:
        return 1

    def __str__(self) -> str:
        return f"txn {self._field}"


class Txna(Instruction):
    """`txna f i` pushes ith value of array transaction field f.

    Few transaction fields namely "ApplicationArgs", "Accounts",
    "Applications", "Logs" are arrays and this instruction allows
    accesing their values by index.

    Immediates:
        f (TransactionField): Array transaction field whose value is being accessed.
        i (int): index into the array.

    Pushes:
        pushes value at index i of array transaction field f.

    """

    def __init__(self, field: TransactionField):
        super().__init__()
        self._field: TransactionField = field
        self._version: int = 2

    @property
    def field(self) -> TransactionField:
        """Transaction field being accessed."""
        return self._field

    def __str__(self) -> str:
        return f"txna {self._field}"

    @property
    def stack_push_size(self) -> int:
        return 1


class Gtxn(Instruction):
    """`gtxn t f` pushes value of transaction field f of transaction t in the group.

    Immediates:
        t (int): index of the transaction in the group.
        f (TransactionField): transaction field whose value is being accessed.

    Pushes:
        push value of trasaction field f of transaction t.

    """

    def __init__(self, idx: int, field: TransactionField):
        super().__init__()
        self._idx = idx
        self._field: TransactionField = field

    @property
    def idx(self) -> int:
        """Index of the transaction in the atomic group"""
        return self._idx

    @property
    def field(self) -> TransactionField:
        """Transaction field of the instruction being accessed."""
        return self._field

    def __str__(self) -> str:
        return f"gtxn {self._idx} {self._field}"

    @property
    def stack_push_size(self) -> int:
        return 1


class Gtxna(Instruction):
    """`gtxna t f i` pushes ith value of array transaction field f of transaction t in the group.

    Few transaction fields namely "ApplicationArgs", "Accounts",
    "Applications", "Logs" are arrays and this instruction allows
    accesing their values by index.

    Immediates:
        t (int): index of the transaction in the group
        f (TransactionField): Array transaction field whose value is being accessed.
        i (int): index into the array.

    Pushes:
        pushes value at index i of array transaction field f of transaction t.

    """

    def __init__(self, idx: int, field: TransactionField):
        super().__init__()
        self._idx = idx
        self._field: TransactionField = field
        self._version: int = 2

    @property
    def idx(self) -> int:
        """Index of the transaction in the atomic group."""
        return self._idx

    @property
    def field(self) -> TransactionField:
        """Array transaction field being accessed."""
        return self._field

    def __str__(self) -> str:
        return f"gtxna {self._idx} {self._field}"

    @property
    def stack_push_size(self) -> int:
        return 1


class Gtxns(Instruction):
    """`gtxns f` pushes value of transaction field f of given transaction in the group.

    immediate:
        f (TransactionField): transaction field whose value is being accessed.

    Pops:
        t (top)(int): index of the transaction in the group.

    Pushes:
        push value of trasaction field f of transaction t.

    """

    def __init__(self, field: TransactionField):
        super().__init__()
        self._field: TransactionField = field
        self._version: int = 3

    @property
    def field(self) -> TransactionField:
        """Transaction field being accessed."""
        return self._field

    def __str__(self) -> str:
        return f"Gtxns {self._field}"

    @property
    def stack_pop_size(self) -> int:
        return 1

    @property
    def stack_push_size(self) -> int:
        return 1


class Gtxnsa(Instruction):
    """`gtxnsa f i` pushes ith value of array transaction field f of given transaction in the group.

    immediate:
        f (TransactionField): transaction field whose value is being accessed.
        i (int): index into the array

    Pops:
        t (top)(int): index of the transaction in the group.

    Pushes:
        pushes value at index i of array transaction field f of transaction t.

    """

    def __init__(self, field: TransactionField):
        super().__init__()
        self._field: TransactionField = field
        self._version: int = 3

    @property
    def field(self) -> TransactionField:
        """Array transaction field being accessed."""
        return self._field

    def __str__(self) -> str:
        return f"Gtxnsa {self._field}"

    @property
    def stack_pop_size(self) -> int:
        return 1

    @property
    def stack_push_size(self) -> int:
        return 1


class Load(Instruction):
    """`load i` pushes the value at scratch space position i.

    Immediates:
        i (int): position of scratch space to load the value from.

    Pushes:
        pushes the vaue at position i of scratch space.

    """

    def __init__(self, idx: int):
        super().__init__()
        self._idx = idx

    def __str__(self) -> str:
        return f"load {self._idx}"

    @property
    def stack_push_size(self) -> int:
        return 1


class Store(Instruction):
    """`store i` store value on top of the stack at scratch space position i.

    Immediates:
        i (int): position of scratch space to store the value at.

    Pops:
        X (any): value to store in the scratch space.

    """

    def __init__(self, idx: int):
        super().__init__()
        self._idx = idx

    def __str__(self) -> str:
        return f"store {self._idx}"

    @property
    def stack_pop_size(self) -> int:
        return 1


class Gload(Instruction):
    """`gload t i` loads value at scratch space position i of transaction t.

    Immediates:
        t (int): index of the transaction in the group.
        i (int): position of the scratch space to load the value from.

    Pushes:
        pushes the value at position i of scratch space of transaction t.

    Errors:
        fails if transaction t is not a ApplicationCall and t < GroupIndex
        i.e if transaction is not executed before this transaction.

    """

    def __init__(self, idx: int, slot: int):
        super().__init__()
        self._idx = idx
        self._slot = slot
        self._version: int = 4
        self._mode: ContractType = ContractType.STATEFULL

    def __str__(self) -> str:
        return f"gload {self._idx} {self._slot}"

    @property
    def stack_push_size(self) -> int:
        return 1


class Gloads(Instruction):
    """`gloads i` loads value at scratch space position i of transaction X.

    Immediates:
        i (int): position of the scratch space to load the value from.

    Pops:
        X (int): index of the transaction in the group.

    Pushes:
        pushes the value at position i of scratch space of transaction t.

    Errors:
        fails if transaction X is not a ApplicationCall and X < GroupIndex
        i.e if transaction is not executed before this transaction.

    """

    def __init__(self, slot: int):
        super().__init__()
        self._slot = slot
        self._version: int = 4
        self._mode: ContractType = ContractType.STATEFULL

    def __str__(self) -> str:
        return f"gloads {self._slot}"

    @property
    def stack_pop_size(self) -> int:
        return 1

    @property
    def stack_push_size(self) -> int:
        return 1


class Gaid(Instruction):
    """`gaid t` pushes the id of asset or application created in transaction t in the group.

    Immediates:
        t (int): index of the transaction in the group.

    Pushes:
        pushes the id of the newly created asset in Tth transaction.

    Errors:
        fails if the Tth transaction did not create an asset or application.

    """

    def __init__(self, idx: int):
        super().__init__()
        self._idx = idx
        self._version: int = 4
        self._mode: ContractType = ContractType.STATEFULL

    def __str__(self) -> str:
        return f"gaid {self._idx}"

    @property
    def stack_push_size(self) -> int:
        return 1


class Gaids(Instruction):
    """`gaids` pushes the id of asset or application created in transaction X in the group.

    Pops:
        X (int): index of the transaction in the group.

    Pushes:
        pushes the id of the newly created asset in Xth transaction.

    Errors:
        fails if the Xth transaction of the group did not create an asset or application.

    """

    def __init__(self) -> None:
        super().__init__()
        self._version: int = 4
        self._mode: ContractType = ContractType.STATEFULL

    @property
    def stack_pop_size(self) -> int:
        return 1

    @property
    def stack_push_size(self) -> int:
        return 1


class Loads(Instruction):
    """`loads` pushes the value at scratch space position X.

    Pops:
        X (top)(int): position of scratch space to load the value from.

    Pushes:
        pushes the vaue at position X of scratch space.

    """

    def __init__(self) -> None:
        super().__init__()
        self._version: int = 5

    @property
    def stack_pop_size(self) -> int:
        return 1

    @property
    def stack_push_size(self) -> int:
        return 1


class Stores(Instruction):
    """`stores` store value on top of the stack (B) at scratch space position (A).

    Pops:
        B (top)(any): value to store in the scratch space.
        A (int): position of scratch space to store the value at.

    """

    def __init__(self) -> None:
        super().__init__()
        self._version: int = 5

    @property
    def stack_pop_size(self) -> int:
        return 2


class Dig(Instruction):
    """`dig n` pushes Nth value from the top of the stack.

    Pushes:
        pushes Nth value from the top of the stack.

    Errors:
        fails if n is greater than length of the stack.

    """

    def __init__(self, idx: int) -> None:
        super().__init__()
        self._idx = idx
        self._version: int = 3

    def __str__(self) -> str:
        return f"dig {self._idx}"

    @property
    def stack_pop_size(self) -> int:
        return 1 + self._idx

    @property
    def stack_push_size(self) -> int:
        return 2 + self._idx


class Swap(Instruction):
    """`swap` swaps top two elements of the stack.

    Errors:
        fails if the length of the stack is less than 2.

    """

    def __init__(self) -> None:
        super().__init__()
        self._version: int = 3

    @property
    def stack_pop_size(self) -> int:
        return 2

    @property
    def stack_push_size(self) -> int:
        return 2


class GetBit(Instruction):
    """`getbit` pushes the bit value of given element at given position.

    Bit ordering for uint64 is that index 0 is the least significant bit, whereas
    for byte arrays, index 0 is the leftmost bit of the leftmost byte.

    Pops:
        B (top)(int): bit position.
        A (any): element to get the Bth bit from.

    Pushes:
        pushes Bth bit of A.

    """

    def __init__(self) -> None:
        super().__init__()
        self._version: int = 3

    @property
    def stack_pop_size(self) -> int:
        return 2

    @property
    def stack_push_size(self) -> int:
        return 1


class SetBit(Instruction):
    """`setbit` sets the bit value of given element to given value at given position.

    Bit ordering for uint64 is that index 0 is the least significant bit, whereas
    for byte arrays, index 0 is the leftmost bit of the leftmost byte.

    Pops:
        C (top)(int): bit value
        B (int): bit position.
        A (any): element to set the Bth bit of.

    Pushes:
        pushes the result after setting the bit.

    """

    def __init__(self) -> None:
        super().__init__()
        self._version: int = 3

    @property
    def stack_pop_size(self) -> int:
        return 3

    @property
    def stack_push_size(self) -> int:
        return 1


class GetByte(Instruction):
    """`getbyte` pushes the byte value of given element at given position.

    Pops:
        B (top)(int): position of the byte.
        A (bytes): byte array to take the byte from.

    Pushes:
        pushes integer value of byte at Bth position of A.

    """

    def __init__(self) -> None:
        super().__init__()
        self._version: int = 3

    @property
    def stack_pop_size(self) -> int:
        return 2

    @property
    def stack_push_size(self) -> int:
        return 1


class SetByte(Instruction):
    """`setbyte` sets the byte value of given element to given value at given position.

    Pops:
        C (top)(int): byte value
        B (int): byte position.
        A (any): byte array to set the byte at Bth position to C.

    Pushes:
        pushes the result after setting the byte C at Bth position.

    """

    def __init__(self) -> None:
        super().__init__()
        self._version: int = 3

    @property
    def stack_pop_size(self) -> int:
        return 3

    @property
    def stack_push_size(self) -> int:
        return 1


class Extract(Instruction):
    """`extract s l` extracts the bytes from the given position s of given length l.

    Immediates:
        s (int): starting position of the substring.
        l (int): length of the the substring.

    Pops:
        A (top)([]byte): bytearray to get the bytes from.

    Pushes:
        pushes bytes of A from s upto s+l (A[s: s+l]).

    Errors:
        fails if s or s+l is greater than the length of A.

    """

    def __init__(self, idx: int, idy: int) -> None:
        super().__init__()
        self._idx = idx
        self._idy = idy
        self._version: int = 5

    @property
    def start_position(self) -> int:
        """Starting position of the substring in the bytearray."""
        return self._idx

    @property
    def length(self) -> int:
        """Length of the bytearray to extract."""
        return self._idy

    def __str__(self) -> str:
        return f"extract {self._idx} {self._idy}"

    @property
    def stack_pop_size(self) -> int:
        return 1

    @property
    def stack_push_size(self) -> int:
        return 1


class Extract3(Instruction):
    """`extract3` extracts the bytes from the given position of given length.

    Pops:
        C (top)(int): length of the substring.
        B (int): starting position of the substring.
        A ([]byte): bytearray to get the bytes from.

    Pushes:
        pushes bytes of A from B upto B+C (A[B: B+C]).

    Errors:
        fails if B or B+C is greater than the length of A.

    """

    def __init__(self) -> None:
        super().__init__()
        self._version: int = 5

    @property
    def stack_pop_size(self) -> int:
        return 3

    @property
    def stack_push_size(self) -> int:
        return 1


class Extract_uint16(Instruction):
    """`extract_uint16` converts the two bytes at given position as uint16.

    Pops:
        B (top)(int): starting position of the two bytes.
        A ([]byte): bytearray to extract the uint16 from.

    Pushes:
        integer value of bytes at B as big endian.

    Errors:
        fails if B+2 is greater than the length of A.

    """

    def __init__(self) -> None:
        super().__init__()
        self._version: int = 5

    @property
    def stack_pop_size(self) -> int:
        return 2

    @property
    def stack_push_size(self) -> int:
        return 1


class Extract_uint32(Instruction):
    """`extract_uint32` converts the four bytes at given position as uint32.

    Pops:
        B (top)(int): starting position of the four bytes.
        A ([]byte): bytearray to extract the uint32 from.

    Pushes:
        integer value of bytes at B as big endian.

    Errors:
        fails if B+4 is greater than the length of A.

    """

    def __init__(self) -> None:
        super().__init__()
        self._version: int = 5

    @property
    def stack_pop_size(self) -> int:
        return 2

    @property
    def stack_push_size(self) -> int:
        return 1


class Extract_uint64(Instruction):
    """`extract_uint64` converts the eight bytes at given position as uint64.

    Pops:
        B (top)(int): starting position of the eight bytes.
        A ([]byte): bytearray to extract the uint64 from.

    Pushes:
        integer value of bytes at B as big endian.

    Errors:
        fails if B+8 is greater than the length of A.

    """

    def __init__(self) -> None:
        super().__init__()
        self._version: int = 5

    @property
    def stack_pop_size(self) -> int:
        return 2

    @property
    def stack_push_size(self) -> int:
        return 1


class Sha256(Instruction):
    """`sha256` calculate the sha256 hash of the given element.

    Pops:
        X ([]byte): input to the sha256 hash function.

    Pushes:
        ([32]byte): pushes Sha256 hash of X.

    Changes:
        Teal v1: cost of sha256 is 7.
        Teal v2 onwards: cost of sha256 is 35.

    """

    @property
    def cost(self) -> int:
        """cost of executing sha256 instruction."""

        if self.bb and self.bb.teal:
            contract_version = self.bb.teal.version
        else:
            raise ValueError(
                "instruction cost is accessed without setting basic block or teal instance."
            )

        if contract_version == 1:
            return 7
        return 35

    @property
    def stack_pop_size(self) -> int:
        return 1

    @property
    def stack_push_size(self) -> int:
        return 1


class Sha512_256(Instruction):
    """`sha512_256` calculate the sha512_256 hash of the given element.

    Pops:
        X ([]byte): input to the sha512_256 hash function.

    Pushes:
        ([32]byte): pushes Sha512_256 hash of X.

    Changes:
        Teal v1: cost of sha512_256 is 9.
        Teal v2 onwards: cost of sha512_256 is 45.

    """

    @property
    def cost(self) -> int:
        """cost of executing sha512_256 instruction."""

        if self.bb and self.bb.teal:
            contract_version = self.bb.teal.version
        else:
            raise ValueError(
                "instruction cost is accessed without setting basic block or teal instance."
            )

        if contract_version == 1:
            return 9
        return 45

    @property
    def stack_pop_size(self) -> int:
        return 1

    @property
    def stack_push_size(self) -> int:
        return 1


class Keccak256(Instruction):
    """`keccak256` calculate the keccak256 hash of the given element.

    Pops:
        X ([]byte): input to the keccak256 hash function.

    Pushes:
        ([32]byte): pushes Keccak256 hash of X.

    Changes:
        Teal v1: cost of keccak256 is 26.
        Teal v2 onwards: cost of keccak256 is 130.

    """

    @property
    def cost(self) -> int:
        """cost of executing keccak256 instruction."""

        if self.bb and self.bb.teal:
            contract_version = self.bb.teal.version
        else:
            raise ValueError(
                "instruction cost is accessed without setting basic block or teal instance."
            )

        if contract_version == 1:
            return 26
        return 130

    @property
    def stack_pop_size(self) -> int:
        return 1

    @property
    def stack_push_size(self) -> int:
        return 1


class Ed25519verify(Instruction):
    """`ed25519verify` verifies the ed25519 signature for given public key and data.

    this instructions verifies the signature for ("ProgData" || program_hash || data)
    where data is the given data against the given public key.

    Pops:
        C (top)([]byte): 32 byte public key.
        B ([]byte): 64 byte signature.
        A ([]byte): input data.

    Pushes:
        pushes 1 if the B is a valid signature of ("ProgData" || program_hash || A) against
        the public key C or else 0.

    """

    @property
    def cost(self) -> int:
        """cost of executing ed25519verify instruction."""
        return 1900

    @property
    def stack_pop_size(self) -> int:
        return 3

    @property
    def stack_push_size(self) -> int:
        return 1


class Ecdsa_verify(Instruction):
    """`ecdsa_verify v` verify the given ecdsa signature for given data and public key.

    Immediates:
        v (NamedIntegerConstant): elliptic curve used for the signature and public key calculation.
            currently supports "Secp256k1" and "Secp256r1" curves.

    Pops:
        E (top)([]byte): Y-component of public key.
        D ([]byte): X-component of public key.
        C ([]byte): S component of ecdsa signature.
        B ([]byte): R component of ecdsa signature.
        A ([]byte): input data.

    Pushes:
        pushes 1 if signature (B, C) is valid signature for data A for public key (D, E) or else 0.

    Errors:
        fails if the signature is not in lower-S form. ecdsa signatures are malleable because (R, S)
        and (R, curve_order - S) are both valid signatures for the given data. To avoid that program
        accepts only one signature i.e with lower-S value.

    """

    def __init__(self, idx: str):
        super().__init__()
        self._idx = idx
        self._version: int = 5

    @property
    def cost(self) -> int:
        """cost of executing ecdsa_verify instruction.

        overrides cost property. ecdsa_verify instruction is introduced in
        Teal version 5. if the cost property is accessed for contracts with
        lesser version, value 0 is returned instead of raising an error.
        """

        if self.bb and self.bb.teal:
            contract_version = self.bb.teal.version
        else:
            raise ValueError(
                "instruction cost is accessed without setting basic block or teal instance."
            )

        if contract_version >= 5:
            if self._idx == "Secp256k1":
                return 1700
            if self._idx == "Secp256r1":
                return 2500
        return 0

    def __str__(self) -> str:
        return f"ecdsa_verify {self._idx}"

    @property
    def stack_pop_size(self) -> int:
        return 5

    @property
    def stack_push_size(self) -> int:
        return 1


class Ecdsa_pk_decompress(Instruction):
    """`ecdsa_pk_decompress v` decompress elliptic curve point to it's components.

    Immediates:
        v (NamedIntegerConstant): elliptic curve this point belongs to. currently
            supports "Secp256k1" curve only.

    Pops:
        A ([]byte): compressed representation of public key.

    Pushes:
        Y (top)([]byte): Y-component of public key.
        X ([]byte): X-component of public key.

    """

    def __init__(self, idx: str):
        super().__init__()
        self._idx = idx
        self._version: int = 5

    @property
    def cost(self) -> int:
        """cost of executing ecdsa_pk_decompress instruction.

        overrides cost property. ecdsa_pk_decompress instruction is introduced in
        Teal version 5. if the cost property is accessed for contracts with
        lesser version, value 0 is returned instead of raising an error.
        """

        if self.bb and self.bb.teal:
            contract_version = self.bb.teal.version
        else:
            raise ValueError(
                "instruction cost is accessed without setting basic block or teal instance."
            )

        if contract_version >= 5:
            return 650
        return 0

    def __str__(self) -> str:
        return f"ecdsa_pk_decompress {self._idx}"

    @property
    def stack_pop_size(self) -> int:
        return 1

    @property
    def stack_push_size(self) -> int:
        return 2


class Ecdsa_pk_recover(Instruction):
    """`ecdsa_pk_recover v` recovers the public key from signature, data and recovery id.

    Immediates:
        v (NamedIntegerConstant): elliptic curve this signature and point belongs to.
            currently supports "Secp256k1" curve only.

    Pops:
        D (top)([]byte): S component of the signature.
        C ([]byte): R component of the signature.
        B (int): recovery id. most likely number representing whether Y-component is odd or even.
        A ([]byte): data the signature is calculated on.

    Pushes:
        Y (top)([]byte): Y-component of the public key.
        X ([]byte): X-component of the public key.

    """

    def __init__(self, idx: str):
        super().__init__()
        self._idx = idx
        self._version: int = 5

    @property
    def cost(self) -> int:
        """cost of executing ecdsa_pk_recover instruction.

        overrides cost property. ecdsa_pk_recover instruction is introduced in
        Teal version 5. if the cost property is accessed for contracts with
        lesser version, value 0 is returned instead of raising an error.
        """

        if self.bb and self.bb.teal:
            contract_version = self.bb.teal.version
        else:
            raise ValueError(
                "instruction cost is accessed without setting basic block or teal instance."
            )

        if contract_version >= 5:
            return 2000
        return 0

    def __str__(self) -> str:
        return f"ecdsa_pk_recover {self._idx}"

    @property
    def stack_pop_size(self) -> int:
        return 4

    @property
    def stack_push_size(self) -> int:
        return 2


class Global(Instruction):
    """`global f` is used to access the value of global field f.

    Immediates:
        f (GlobalField): global field to get the value of.
            see global_field.py for all available global fields.

    Pushes:
        pushes the value of global field f.

    """

    def __init__(self, field: GlobalField):
        super().__init__()
        self._field: GlobalField = field

    @property
    def field(self) -> GlobalField:
        """Global field being accessed."""
        return self._field

    @property
    def stack_push_size(self) -> int:
        return 1

    def __str__(self) -> str:
        return f"global {self._field}"


class Dup(Instruction):
    """`dup` duplicates the top value on stack."""

    @property
    def stack_pop_size(self) -> int:
        return 1

    @property
    def stack_push_size(self) -> int:
        return 2


class Dup2(Instruction):
    """`dup2` duplicates the top two values of the stack."""

    def __init__(self) -> None:
        super().__init__()
        self._version: int = 2

    @property
    def stack_pop_size(self) -> int:
        return 2

    @property
    def stack_push_size(self) -> int:
        return 4


class Select(Instruction):
    """`select` allows selecting one of two values based on another value.

    Pops:
        C (top)(int): value to check, base the condition on.
        B (any): value selected when C != 0.
        A (any): value selected when C == 0.

    Pushes:
        pushes B if C != 0 or else A.

    """

    def __init__(self) -> None:
        super().__init__()
        self._version: int = 3

    @property
    def stack_pop_size(self) -> int:
        return 3

    @property
    def stack_push_size(self) -> int:
        return 1


class Cover(Instruction):
    """`cover n` allows moving top of the stack element to deeper into the stack.

    removes the element at the top of the stack and place it deeper in the stack such
    that n elements are above it.

    Immediates:
        n (int): depth or number of elements to push the top element to.

    Errors:
        fails if stack depth is less than to n.

    """

    def __init__(self, idx: int):
        super().__init__()
        self._idx = idx
        self._version: int = 5

    @property
    def stack_pop_size(self) -> int:
        return self._idx + 1

    @property
    def stack_push_size(self) -> int:
        return self._idx + 1

    def __str__(self) -> str:
        return f"cover {self._idx}"


class Uncover(Instruction):
    """`uncover n` allows moving element at given depth n to top of the stack.

    removes the element at depth n in the stack, shift above items down and place
    nth element on top of the stack

    Immediates:
        n (int): depth in stack to get the element from.

    Errors:
        fails if stack depth is less than or equal to n.

    """

    def __init__(self, idx: int):
        super().__init__()
        self._idx = idx
        self._version: int = 5

    def __str__(self) -> str:
        return f"uncover {self._idx}"

    @property
    def stack_pop_size(self) -> int:
        return 1 + self._idx

    @property
    def stack_push_size(self) -> int:
        return 1 + self._idx


class Concat(Instruction):
    """`concat` concatenates two bytearrays and pushes the result.

    Pops:
        B (top)([]byte): second bytearray.
        A ([]byte): first bytearray.

    Pushes:
        pushes concatenated bytearray (A+B).

    Errors:
        fails if the result(A+B) has length greater than 4096 bytes.

    """

    def __init__(self) -> None:
        super().__init__()
        self._version: int = 2

    @property
    def stack_pop_size(self) -> int:
        return 2

    @property
    def stack_push_size(self) -> int:
        return 1


class InstructionWithLabel(Instruction):
    """Base class to represent instructions which contain label"""

    def __init__(self, label: str):
        super().__init__()
        label = label.replace(" ", "")
        self._label = label

    @property
    def label(self) -> str:
        """String representing the label."""
        return self._label


class B(InstructionWithLabel):
    """`b target` represents a unconditional jump to target.

    Changes:
        Teal v2 to v3: can only branch forward skipping some code.
        Teal v4 onwards: can branch anywhere allowing loops.

    """

    def __init__(self, label: str):
        super().__init__(label)
        self._version: int = 2

    def __str__(self) -> str:
        return f"b {self._label}"


class BZ(InstructionWithLabel):
    """`bz target` branches to target if top of the stack is zero.

    Pops:
        X (top)(uint64): value to compare for the branch

    Changes:
        Teal v2 to v3: can only branch forward skipping some code.
        Teal v4 onwards: can branch anywhere allowing loops.

    """

    def __init__(self, label: str):
        super().__init__(label)
        self._version: int = 2

    def __str__(self) -> str:
        return f"bz {self._label}"

    @property
    def stack_pop_size(self) -> int:
        return 1


class BNZ(InstructionWithLabel):
    """`bnz target` branches to target if top of the stack is not zero.

    Pops:
        X (top)(uint64): value to compare for the branch

    Changes:
        Teal v1 to v3: can only branch forward skipping some code.
        Teal v4 onwards: can branch anywhere allowing loops.

    """

    def __str__(self) -> str:
        return f"bnz {self._label}"

    @property
    def stack_pop_size(self) -> int:
        return 1


class Label(InstructionWithLabel):
    """represents a simple label indicating start of the section or possible jump target"""

    def __str__(self) -> str:
        return f"{self._label}:"


class Callsub(InstructionWithLabel):
    """`callsub target` calls a subroutine target.

    callstack is different from data stack and only `callsub` and `retsub`
    manipulate it.
    """

    def __init__(self, label: str):
        super().__init__(label)
        self._return_point: Optional[Instruction] = None
        self._version: int = 4

    @property
    def return_point(self) -> Optional[Instruction]:
        """Return point of this call instruction.

        Execution returns to the next instruction of the call instruction
        after executing the called subroutine. This property returns instance
        of that instruction. This is helpful in construction of contract CFG and
        subroutine CFGs.
        """

        return self._return_point

    @return_point.setter
    def return_point(self, ins: Instruction) -> None:
        if self._return_point is not None:
            raise ValueError("Return point already set")
        self._return_point = ins

    def __str__(self) -> str:
        return f"callsub {self._label}"


class Return(Instruction):
    """`return` stops the execution and returns top of the stack as success value.

    Pops:
        X (uint64): success value.

    """

    def __init__(self) -> None:
        super().__init__()
        self._version: int = 2

    @property
    def stack_pop_size(self) -> int:
        return 1


class Retsub(Instruction):
    """`retsub` returns from a subroutine using the callstack"""

    def __init__(self) -> None:
        super().__init__()
        self._version: int = 4


class AppGlobalGet(Instruction):
    """`app_global_get` allows reading the global state of the current application.

    Pops:
        A ([]byte): global state key.

    Pushes:
        pushes the value of key A of the current application's global state. if the key
        does not exist, push zero(uint64).

    """

    def __init__(self) -> None:
        super().__init__()
        self._version: int = 2
        self._mode: ContractType = ContractType.STATEFULL

    def __str__(self) -> str:
        return "app_global_get"

    @property
    def stack_pop_size(self) -> int:
        return 1

    @property
    def stack_push_size(self) -> int:
        return 1


class AppGlobalGetEx(Instruction):
    """`app_global_get_ex` allows reading the global state of the any application.

    Pops:
        B (top)([]byte): global state key.
        A (uint64): value representing the application.

    Pushes:
        did_exist (top)(flag): 1 if the application existed or else 0.
        value (any): pushes the value of key B of the application A's global state. if the key
            does not exist, push zero(uint64).

    Changes:
        Till Teal v3: "A" value is a offset into ForeignApps transaction field.
        Teal v4 onwards: "A" can be application ID present in ForeignApps or CurrentApplication ID.

    """

    def __init__(self) -> None:
        super().__init__()
        self._version: int = 2
        self._mode: ContractType = ContractType.STATEFULL

    def __str__(self) -> str:
        return "app_global_get_ex"

    @property
    def stack_pop_size(self) -> int:
        return 2

    @property
    def stack_push_size(self) -> int:
        return 2


class AppGlobalPut(Instruction):
    """`app_global_put` allows modifying the global state of the current application.

    write key A and value B to global state of the current application.

    Pops:
        B (top)(any): value to write.
        A ([]byte): global state key.

    """

    def __init__(self) -> None:
        super().__init__()
        self._version: int = 2
        self._mode: ContractType = ContractType.STATEFULL

    def __str__(self) -> str:
        return "app_global_put"

    @property
    def stack_pop_size(self) -> int:
        return 2


class AppGlobalDel(Instruction):
    """`app_global_del` allows deleting a key from global state of the current application.

    Delete key A from the global state of the application. Deleting a key which is already
    absent has no effect on the application global state. It does not cause the program to
    fail.

    Pops:
        A ([]byte): global state key.

    """

    def __init__(self) -> None:
        super().__init__()
        self._version: int = 2
        self._mode: ContractType = ContractType.STATEFULL

    def __str__(self) -> str:
        return "app_global_del"

    @property
    def stack_pop_size(self) -> int:
        return 1


class AppLocalGetEx(Instruction):
    """`app_local_get_ex` allows reading the local state of the an application for given account.

    Pops:
        C (top)([]byte): local state key.
        B (uint64): application to read the state of.
        A (any): account to read the local state from.

    Pushes:
        did_exist (top)(flag): 1 if the application existed or else 0.
        value (any): pushes the value of key C in the application B's local state
            of account A. if the key does not exist, push zero(uint64).

    Changes:
        Till Teal v3: "B" value is a offset into ForeignApps transaction field and "A" value is
            offset into Accounts transaction field
        Teal v4 onwards: "B" can be application ID present in ForeignApps or CurrentApplication ID
            and "A" value can be account address present in Accounts or Sender.

    """

    def __init__(self) -> None:
        super().__init__()
        self._version: int = 2
        self._mode: ContractType = ContractType.STATEFULL

    def __str__(self) -> str:
        return "app_local_get_ex"

    @property
    def stack_pop_size(self) -> int:
        return 3

    @property
    def stack_push_size(self) -> int:
        return 2


class AppLocalGet(Instruction):
    """`app_local_get` allows reading the local state of the current application.

    Pops:
        B (top)([]byte): local state key.
        A (any): account to read the local state from.

    Pushes:
        pushes the value of key B of current application's local state of account A.
        if the key does not exist, push zero(uint64).

    Changes:
        Till Teal v3: "A" value is offset into Accounts transaction field
        Teal v4 onwards: "A" value can be account address present in Accounts or Sender.

    """

    def __init__(self) -> None:
        super().__init__()
        self._version: int = 2
        self._mode: ContractType = ContractType.STATEFULL

    def __str__(self) -> str:
        return "app_local_get"

    @property
    def stack_pop_size(self) -> int:
        return 2

    @property
    def stack_push_size(self) -> int:
        return 1


class AppLocalPut(Instruction):
    """`app_local_put` allows modifying the local state of the current application.

    Update value of current application's local state with key B to new value C.

    Pops:
        C (top)(any): new value to write.
        B ([]byte): local state key.
        A (any): account to read the local state from.

    Changes:
        Till Teal v3: "A" value is offset into Accounts transaction field
        Teal v4 onwards: "A" value can be account address present in Accounts or Sender.

    """

    def __init__(self) -> None:
        super().__init__()
        self._version: int = 2
        self._mode: ContractType = ContractType.STATEFULL

    def __str__(self) -> str:
        return "app_local_put"

    @property
    def stack_pop_size(self) -> int:
        return 3


class AppLocalDel(Instruction):
    """`app_local_del` allows deleting a key from local state of the current application.

    Delete from account A local state key B of the current application.

    Pops:
        B (top)([]byte): local state key.
        A (any): account to delete the local state key from.

    Changes:
        Till Teal v3: "A" value is offset into Accounts transaction field
        Teal v4 onwards: "A" value can be account address present in Accounts or Sender.

    """

    def __init__(self) -> None:
        super().__init__()
        self._version: int = 2
        self._mode: ContractType = ContractType.STATEFULL

    def __str__(self) -> str:
        return "app_local_del"

    @property
    def stack_pop_size(self) -> int:
        return 2


class AssetHoldingGet(Instruction):
    """`asset_holding_get i` allows reading holding field of a given asset.

    Immediates:
        i (AssetHoldingField): field to get the value of.

    Pops:
        B (top)(uint64): asset to read the field from.
        A (any): account to read the asset holding field from.

    Pushes:
        did_exist (top)(flag): 1 if the asset existed or else 0.
        value (any): pushes the value of field asset B holding field i from account A.

    Changes:
        Till Teal v3: "B" value is a offset into ForeignAssets transaction field and "A" value is
            offset into Accounts transaction field
        Teal v4 onwards: "B" can be asset ID present in ForeignAssets and "A" value can be
            account address present in Accounts or Sender.

    """

    def __init__(self, field: AssetHoldingField):
        super().__init__()
        self._field: AssetHoldingField = field
        self._version: int = 2
        self._mode: ContractType = ContractType.STATEFULL

    @property
    def field(self) -> AssetHoldingField:
        """Asset holding field being accessed."""
        return self._field

    def __str__(self) -> str:
        return f"asset_holding_get {self._field}"

    @property
    def stack_pop_size(self) -> int:
        return 2

    @property
    def stack_push_size(self) -> int:
        return 2


class AssetParamsGet(Instruction):
    """`asset_params_get i` allows reading params field of a given asset.

    Immediates:
        i (AssetParamsField): field to get the value of.

    Pops:
        A (any): asset to read the field from.

    Pushes:
        did_exist (top)(flag): 1 if the asset existed or else 0.
        value (any): pushes the value of field asset A param field i.

    Changes:
        Till Teal v3: "A" value is a offset into ForeignAssets transaction field.
        Teal v4 onwards: "A" can be asset ID present in ForeignAssets.

    """

    def __init__(self, field: AssetParamsField):
        super().__init__()
        self._field: AssetParamsField = field
        self._version: int = 2
        self._mode: ContractType = ContractType.STATEFULL

    @property
    def field(self) -> AssetParamsField:
        """Asset Parameter field being accessed."""
        return self._field

    def __str__(self) -> str:
        return f"asset_params_get {self._field}"

    @property
    def stack_pop_size(self) -> int:
        return 1

    @property
    def stack_push_size(self) -> int:
        return 2


class AppParamsGet(Instruction):
    """`app_params_get i` allows reading param field of a given application.

    Immediates:
        i (AppParamsField): field to get the value of.

    Pops:
        A (any): application to read the field from.

    Pushes:
        did_exist (top)(flag): 1 if the application existed or else 0.
        value (any): pushes the value of field application A's param field i.

    Changes:
        Till Teal v3: "A" value is a offset into ForeignApps transaction field.
        Teal v4 onwards: "A" can be application ID present in ForeignApps.

    """

    def __init__(self, field: AppParamsField):
        super().__init__()
        self._field: AppParamsField = field
        self._version: int = 5
        self._mode: ContractType = ContractType.STATEFULL

    @property
    def field(self) -> AppParamsField:
        """Application parameter field being accessed."""
        return self._field

    def __str__(self) -> str:
        return f"app_params_get {self._field}"

    @property
    def stack_pop_size(self) -> int:
        return 1

    @property
    def stack_push_size(self) -> int:
        return 2


class AppOptedIn(Instruction):
    """`app_opted_in` allows contract to check if given account has opted-in or not.

    Pops:
        B (top)(uint64): value representing the application.
        A (any): value representing the account

    Pushes:
        pushes 1 if account A opted in for application B else 0.

    Changes:
        Till Teal v3: "B" value is a offset into ForeignApps transaction field and "A" value is
            offset into Accounts transaction field
        Teal v4 onwards: "B" can be application ID present in ForeignApps or CurrentApplication ID
            and "A" value can be account address present in Accounts or Sender.

    """

    def __init__(self) -> None:
        super().__init__()
        self._version: int = 2
        self._mode: ContractType = ContractType.STATEFULL

    def __str__(self) -> str:
        return "app_opted_in"

    @property
    def stack_pop_size(self) -> int:
        return 2

    @property
    def stack_push_size(self) -> int:
        return 1


class Balance(Instruction):
    """`balance` reads the balance of an account in microalgos.

    Pops:
        A (any): account to read the balance of.

    Pushes:
        pushes the balance of account A in microalgos. The balance is
        observed after the effects of previous transactions in the group
        and after the fee for the current transaction is deducted.

    Changes:
        Till Teal v3: "A" value is offset into Accounts transaction field
        Teal v4 onwards: "A" value can be account address present in Accounts or Sender.

    """

    def __init__(self) -> None:
        super().__init__()
        self._version: int = 2
        self._mode: ContractType = ContractType.STATEFULL

    @property
    def stack_pop_size(self) -> int:
        return 1

    @property
    def stack_push_size(self) -> int:
        return 1


class MinBalance(Instruction):
    """`min_balance` pushes the minimum required balance for the given account.

    Pops:
        A (any): account to read the balance of.

    Pushes:
        pushes the minimum required balance of account A, in microalgos.

    Changes:
        Till Teal v3: "A" value is offset into Accounts transaction field
        Teal v4 onwards: "A" value can be account address present in Accounts or Sender.

    """

    def __init__(self) -> None:
        super().__init__()
        self._version: int = 3
        self._mode: ContractType = ContractType.STATEFULL

    def __str__(self) -> str:
        return "min_balance"

    @property
    def stack_pop_size(self) -> int:
        return 1

    @property
    def stack_push_size(self) -> int:
        return 1


class Itob(Instruction):
    """`itob` converts integer to big endian bytes.

    Pops:
        X (uint64): integer x to convert into bytes.

    Pushes:
        pushes big endian bytes of the given integer X.

    """

    @property
    def stack_pop_size(self) -> int:
        return 1

    @property
    def stack_push_size(self) -> int:
        return 1


class Btoi(Instruction):
    """`btoi` converts bytes as big endian to uint64.

    Pops:
        X (uint64): bytes to convert.

    Pushes:
        pushes uint64 value after the conversion.

    """

    @property
    def stack_pop_size(self) -> int:
        return 1

    @property
    def stack_push_size(self) -> int:
        return 1


class Addr(Instruction):
    """`addr X` pushes address X to top of the stack.

    Immediates:
        X ([]byte): address to push to the stack.

    Pushes:
        pushes the address X

    """

    def __init__(self, addr: str):
        super().__init__()
        self._addr = addr

    def __str__(self) -> str:
        return f"addr {self._addr}"

    @property
<<<<<<< HEAD
    def addr(self) -> str:
        return self._addr
=======
    def stack_push_size(self) -> int:
        return 1
>>>>>>> 09764d24


class Pop(Instruction):
    """`pop` pops one element from the stack."""

    @property
    def stack_pop_size(self) -> int:
        return 1


class Not(Instruction):
    """`!` not comparison operator.

    Pops:
        X (uint64): value to compare.

    Pushes:
        pushes 1 if X == 0 else 0

    """

    def __str__(self) -> str:
        return "!"

    @property
    def stack_pop_size(self) -> int:
        return 1

    @property
    def stack_push_size(self) -> int:
        return 1


class Neq(Instruction):
    """`!=` not equal comparison operator.

    Pops:
        B (top)(any): second argument.
        A (any): first argument

    Pushes:
        pushes 1 if A is not equal to B else 0

    """

    def __str__(self) -> str:
        return "!="

    @property
    def stack_pop_size(self) -> int:
        return 2

    @property
    def stack_push_size(self) -> int:
        return 1


class Eq(Instruction):
    """`==` equal to comparison operator.

    Pops:
        B (top)(any): second argument.
        A (any): first argument

    Pushes:
        pushes 1 if A is equal to B else 0

    """

    def __str__(self) -> str:
        return "=="

    @property
    def stack_pop_size(self) -> int:
        return 2

    @property
    def stack_push_size(self) -> int:
        return 1


class Greater(Instruction):
    """`>` greater than comparison operator.

    Pops:
        B (top)(uint64): second argument.
        A (uint64): first argument

    Pushes:
        pushes 1 if A is greater than B else 0

    """

    def __str__(self) -> str:
        return ">"

    @property
    def stack_pop_size(self) -> int:
        return 2

    @property
    def stack_push_size(self) -> int:
        return 1


class GreaterE(Instruction):
    """`>=` greater than or equal to comparison operator.

    Pops:
        B (top)(uint64): second argument.
        A (uint64): first argument

    Pushes:
        pushes 1 if A is greater than or equal to B else 0

    """

    def __str__(self) -> str:
        return ">="

    @property
    def stack_pop_size(self) -> int:
        return 2

    @property
    def stack_push_size(self) -> int:
        return 1


class Less(Instruction):
    """`<` less than comparison operator.

    Pops:
        B (top)(uint64): second argument.
        A (uint64): first argument

    Pushes:
        pushes 1 if A is less than B else 0

    """

    def __str__(self) -> str:
        return "<"

    @property
    def stack_pop_size(self) -> int:
        return 2

    @property
    def stack_push_size(self) -> int:
        return 1


class LessE(Instruction):
    """`<=` less than or equal to comparison operator.

    Pops:
        B (top)(uint64): second argument.
        A (uint64): first argument

    Pushes:
        pushes 1 if A is less than or equal to B else 0

    """

    def __str__(self) -> str:
        return "<="

    @property
    def stack_pop_size(self) -> int:
        return 2

    @property
    def stack_push_size(self) -> int:
        return 1


class And(Instruction):
    """`&&` logical and.

    Pops:
        B (top)(uint64): second argument.
        A (uint64): first argument

    Pushes:
        pushes 1 if A is not zero and B is not zero else 0

    """

    def __str__(self) -> str:
        return "&&"

    @property
    def stack_pop_size(self) -> int:
        return 2

    @property
    def stack_push_size(self) -> int:
        return 1


class Or(Instruction):
    """`||` logical and.

    Pops:
        B (top)(uint64): second argument.
        A (uint64): first argument

    Pushes:
        pushes 1 if A is not zero or B is not zero else 0

    """

    def __str__(self) -> str:
        return "||"

    @property
    def stack_pop_size(self) -> int:
        return 2

    @property
    def stack_push_size(self) -> int:
        return 1


class Add(Instruction):
    """`+` arthimetic addition.

    Pops:
        B (top)(uint64): second argument.
        A (uint64): first argument

    Pushes:
        pushes A + B.

    Errors:
        fails on overflow and halts the execution failing the transaction.

    """

    def __str__(self) -> str:
        return "+"

    @property
    def stack_pop_size(self) -> int:
        return 2

    @property
    def stack_push_size(self) -> int:
        return 1


class Sub(Instruction):
    """`-` arthimetic subtraction.

    Pops:
        B (top)(uint64): second argument.
        A (uint64): first argument

    Pushes:
        pushes A - B.

    Errors:
        fails if B > A.

    """

    def __str__(self) -> str:
        return "-"

    @property
    def stack_pop_size(self) -> int:
        return 2

    @property
    def stack_push_size(self) -> int:
        return 1


class Mul(Instruction):
    """`*` arthimetic multiplication.

    Pops:
        B (top)(uint64): second argument.
        A (uint64): first argument

    Pushes:
        pushes A * B.

    Errors:
        fails on overflow and halts the execution failing the transaction.

    """

    def __str__(self) -> str:
        return "*"

    @property
    def stack_pop_size(self) -> int:
        return 2

    @property
    def stack_push_size(self) -> int:
        return 1


class Div(Instruction):
    """`/` arthimetic divison.

    Pops:
        B (top)(uint64): second argument.
        A (uint64): first argument

    Pushes:
        pushes A divided by B (floor divison).

    Errors:
        fails if B == 0.

    """

    def __str__(self) -> str:
        return "/"

    @property
    def stack_pop_size(self) -> int:
        return 2

    @property
    def stack_push_size(self) -> int:
        return 1


class Modulo(Instruction):
    """`%` arthimetic modulus.

    Pops:
        B (top)(uint64): second argument.
        A (uint64): first argument

    Pushes:
        pushes A modulo B.

    Errors:
        fails if B == 0.

    """

    def __str__(self) -> str:
        return "%"

    @property
    def stack_pop_size(self) -> int:
        return 2

    @property
    def stack_push_size(self) -> int:
        return 1


class BitwiseOr(Instruction):
    """`|` bitwise or.

    Pops:
        B (top)(uint64): second argument.
        A (uint64): first argument

    Pushes:
        pushes A bitwise-or B.

    """

    def __str__(self) -> str:
        return "|"

    @property
    def stack_pop_size(self) -> int:
        return 2

    @property
    def stack_push_size(self) -> int:
        return 1


class BitwiseAnd(Instruction):
    """`&` bitwise and.

    Pops:
        B (top)(uint64): second argument.
        A (uint64): first argument

    Pushes:
        pushes A bitwise-and B.

    """

    def __str__(self) -> str:
        return "&"

    @property
    def stack_pop_size(self) -> int:
        return 2

    @property
    def stack_push_size(self) -> int:
        return 1


class BitwiseXor(Instruction):
    """`^` bitwise xor.

    Pops:
        B (top)(uint64): second argument.
        A (uint64): first argument

    Pushes:
        pushes A bitwise-xor B.

    """

    def __str__(self) -> str:
        return "^"

    @property
    def stack_pop_size(self) -> int:
        return 2

    @property
    def stack_push_size(self) -> int:
        return 1


class BitwiseInvert(Instruction):
    """`~` bitwise invert.

    Pops:
        X (uint64): value to bitwise invert.

    Pushes:
        pushes value of bitwise invert of X.

    """

    def __str__(self) -> str:
        return "~"

    @property
    def stack_pop_size(self) -> int:
        return 1

    @property
    def stack_push_size(self) -> int:
        return 1


class BitLen(Instruction):
    """`bitlen` calculates the bitlength of the given value.

    Pops:
        X (any): value to calculate the bitlength of.

    Pushes:
        pushes the bitlength of X. if X is a byte-array, then it is interpreted
        as big-endian unsigned integer.

    """

    def __init__(self) -> None:
        super().__init__()
        self._version: int = 4

    @property
    def stack_pop_size(self) -> int:
        return 1

    @property
    def stack_push_size(self) -> int:
        return 1


class BModulo(Instruction):
    """`b%` arthimetic modulus.

    Pops:
        B (top)([]bytes): second argument which will be interpreted as
            big-endian unsigned integer.
        A ([]byte): first argument which will be interpreted as big-endian
            unsigned integer.

    Pushes:
        pushes byte representation of A modulo B.

    Errors:
        fails if B == 0.

    """

    def __init__(self) -> None:
        super().__init__()
        self._version: int = 4

    @property
    def cost(self) -> int:
        """cost of executing b% instruction.

        overrides cost property. b% instruction is introduced in Teal version 4.
        if the cost property is accessed for contracts with lesser version,
        value 0 is returned instead of raising an error.
        """

        if self.bb and self.bb.teal:
            contract_version = self.bb.teal.version
        else:
            raise ValueError(
                "instruction cost is accessed without setting basic block or teal instance."
            )

        if contract_version >= 4:
            return 20
        return 0

    def __str__(self) -> str:
        return "b%"

    @property
    def stack_pop_size(self) -> int:
        return 2

    @property
    def stack_push_size(self) -> int:
        return 1


class BNeq(Instruction):
    """`b!=` not equal comparison operator.

    Pops:
        B (top)(any): second argument which will be interpreted as
            big-endian unsigned integer.
        A (any): first argument which will be interpreted as big-endian
            unsigned integer.

    Pushes:
        pushes 1 if A is not equal to B else 0

    """

    def __init__(self) -> None:
        super().__init__()
        self._version: int = 4

    def __str__(self) -> str:
        return "b!="

    @property
    def stack_pop_size(self) -> int:
        return 2

    @property
    def stack_push_size(self) -> int:
        return 1


class BEq(Instruction):
    """`b==` equal to comparison operator.

    Pops:
        B (top)(any): second argument which will be interpreted as
            big-endian unsigned integer.
        A (any): first argument which will be interpreted as big-endian
            unsigned integer.

    Pushes:
        pushes 1 if A is equal to B else 0

    """

    def __init__(self) -> None:
        super().__init__()
        self._version: int = 4

    def __str__(self) -> str:
        return "b=="

    @property
    def stack_pop_size(self) -> int:
        return 2

    @property
    def stack_push_size(self) -> int:
        return 1


class BBitwiseAnd(Instruction):
    """`b&` bitwise and.

    Pops:
        B (top)([]byte): second argument which will be interpreted as
            big-endian unsigned integer.
        A ([]byte): first argument which will be interpreted as big-endian
            unsigned integer.

    Pushes:
        pushes byte representation of A bitwise-and B.

    """

    def __init__(self) -> None:
        super().__init__()
        self._version: int = 4

    @property
    def cost(self) -> int:
        """cost of executing b& instruction.

        overrides cost property. b& instruction is introduced in Teal version 4.
        if the cost property is accessed for contracts with lesser version,
        value 0 is returned instead of raising an error.
        """

        if self.bb and self.bb.teal:
            contract_version = self.bb.teal.version
        else:
            raise ValueError(
                "instruction cost is accessed without setting basic block or teal instance."
            )

        if contract_version >= 4:
            return 6
        return 0

    def __str__(self) -> str:
        return "b&"

    @property
    def stack_pop_size(self) -> int:
        return 2

    @property
    def stack_push_size(self) -> int:
        return 1


class BBitwiseOr(Instruction):
    """`b|` bitwise or.

    Pops:
        B (top)([]byte): second argument which will be interpreted as
            big-endian unsigned integer.
        A ([]byte): first argument which will be interpreted as big-endian
            unsigned integer.

    Pushes:
        pushes byte representation of A bitwise-or B.

    """

    def __init__(self) -> None:
        super().__init__()
        self._version: int = 4

    @property
    def cost(self) -> int:
        """cost of executing b| instruction.

        overrides cost property. b| instruction is introduced in Teal version 4.
        if the cost property is accessed for contracts with lesser version,
        value 0 is returned instead of raising an error.
        """

        if self.bb and self.bb.teal:
            contract_version = self.bb.teal.version
        else:
            raise ValueError(
                "instruction cost is accessed without setting basic block or teal instance."
            )

        if contract_version >= 4:
            return 6
        return 0

    def __str__(self) -> str:
        return "b|"

    @property
    def stack_pop_size(self) -> int:
        return 2

    @property
    def stack_push_size(self) -> int:
        return 1


class BAdd(Instruction):
    """`b+` arthimetic addition.

    Pops:
        B (top)([]byte): second argument which will be interpreted as
            big-endian unsigned integer.
        A ([]byte): first argument which will be interpreted as big-endian
            unsigned integer.

    Pushes:
        pushes byte representation of A + B.

    """

    def __init__(self) -> None:
        super().__init__()
        self._version: int = 4

    @property
    def cost(self) -> int:
        """cost of executing b+ instruction.

        overrides cost property. b+ instruction is introduced in Teal version 4.
        if the cost property is accessed for contracts with lesser version,
        value 0 is returned instead of raising an error.
        """

        if self.bb and self.bb.teal:
            contract_version = self.bb.teal.version
        else:
            raise ValueError(
                "instruction cost is accessed without setting basic block or teal instance."
            )

        if contract_version >= 4:
            return 10
        return 0

    def __str__(self) -> str:
        return "b+"

    @property
    def stack_pop_size(self) -> int:
        return 2

    @property
    def stack_push_size(self) -> int:
        return 1


class BSubtract(Instruction):
    """`b-` arthimetic subtraction.

    Pops:
        B (top)([]byte): second argument which will be interpreted as
            big-endian unsigned integer.
        A ([]byte): first argument which will be interpreted as big-endian
            unsigned integer.

    Pushes:
        pushes byte representation of A - B.

    Errors:
        fails if B > A.

    """

    def __init__(self) -> None:
        super().__init__()
        self._version: int = 4

    @property
    def cost(self) -> int:
        """cost of executing b- instruction.

        overrides cost property. b- instruction is introduced in Teal version 4.
        if the cost property is accessed for contracts with lesser version,
        value 0 is returned instead of raising an error.
        """

        if self.bb and self.bb.teal:
            contract_version = self.bb.teal.version
        else:
            raise ValueError(
                "instruction cost is accessed without setting basic block or teal instance."
            )

        if contract_version >= 4:
            return 10
        return 0

    def __str__(self) -> str:
        return "b-"

    @property
    def stack_pop_size(self) -> int:
        return 2

    @property
    def stack_push_size(self) -> int:
        return 1


class BDiv(Instruction):
    """`b/` arthimetic divison.

    Pops:
        B (top)([]byte): second argument which will be interpreted as
            big-endian unsigned integer.
        A ([]byte): first argument which will be interpreted as big-endian
            unsigned integer.

    Pushes:
        pushes byte representation of A divided by B (floor divison).

    Errors:
        fails if B == 0.

    """

    def __init__(self) -> None:
        super().__init__()
        self._version: int = 4

    @property
    def cost(self) -> int:
        """cost of executing b/ instruction.

        overrides cost property. b/ instruction is introduced in Teal version 4.
        if the cost property is accessed for contracts with lesser version,
        value 0 is returned instead of raising an error.
        """

        if self.bb and self.bb.teal:
            contract_version = self.bb.teal.version
        else:
            raise ValueError(
                "instruction cost is accessed without setting basic block or teal instance."
            )

        if contract_version >= 4:
            return 20
        return 0

    def __str__(self) -> str:
        return "b/"

    @property
    def stack_pop_size(self) -> int:
        return 2

    @property
    def stack_push_size(self) -> int:
        return 1


class BMul(Instruction):
    """`b*` arthimetic multiplication.

    Pops:
        B (top)([]byte): second argument which will be interpreted as
            big-endian unsigned integer.
        A ([]byte): first argument which will be interpreted as big-endian
            unsigned integer.

    Pushes:
        pushes byte representation of A * B.

    """

    def __init__(self) -> None:
        super().__init__()
        self._version: int = 4

    @property
    def cost(self) -> int:
        """cost of executing b* instruction.

        overrides cost property. b* instruction is introduced in Teal version 4.
        if the cost property is accessed for contracts with lesser version,
        value 0 is returned instead of raising an error.
        """

        if self.bb and self.bb.teal:
            contract_version = self.bb.teal.version
        else:
            raise ValueError(
                "instruction cost is accessed without setting basic block or teal instance."
            )

        if contract_version >= 4:
            return 20
        return 0

    def __str__(self) -> str:
        return "b*"

    @property
    def stack_pop_size(self) -> int:
        return 2

    @property
    def stack_push_size(self) -> int:
        return 1


class BGreaterE(Instruction):
    """`b>=` greater than or equal to comparison operator.

    Pops:
        B (top)([]byte): second argument which will be interpreted as
            big-endian unsigned integer.
        A ([]byte): first argument which will be interpreted as big-endian
            unsigned integer.

    Pushes:
        pushes 1 if A is greater than or equal to B else 0

    """

    def __init__(self) -> None:
        super().__init__()
        self._version: int = 4

    def __str__(self) -> str:
        return "b>="

    @property
    def stack_pop_size(self) -> int:
        return 2

    @property
    def stack_push_size(self) -> int:
        return 1


class BGreater(Instruction):
    """`b>` greater than comparison operator.

    Pops:
        B (top)([]byte): second argument which will be interpreted as
            big-endian unsigned integer.
        A ([]byte): first argument which will be interpreted as big-endian
            unsigned integer.

    Pushes:
        pushes 1 if A is greater than B else 0

    """

    def __init__(self) -> None:
        super().__init__()
        self._version: int = 4

    def __str__(self) -> str:
        return "b>"

    @property
    def stack_pop_size(self) -> int:
        return 2

    @property
    def stack_push_size(self) -> int:
        return 1


class BLessE(Instruction):
    """`b<=` less than or equal to comparison operator.

    Pops:
        B (top)([]byte): second argument which will be interpreted as
            big-endian unsigned integer.
        A ([]byte): first argument which will be interpreted as big-endian
            unsigned integer.

    Pushes:
        pushes 1 if A is less than or equal to B else 0

    """

    def __init__(self) -> None:
        super().__init__()
        self._version: int = 4

    def __str__(self) -> str:
        return "b<="

    @property
    def stack_pop_size(self) -> int:
        return 2

    @property
    def stack_push_size(self) -> int:
        return 1


class BLess(Instruction):
    """`b<` less than comparison operator.

    Pops:
        B (top)([]byte): second argument which will be interpreted as
            big-endian unsigned integer.
        A ([]byte): first argument which will be interpreted as big-endian
            unsigned integer.

    Pushes:
        pushes 1 if A is less than B else 0

    """

    def __init__(self) -> None:
        super().__init__()
        self._version: int = 4

    def __str__(self) -> str:
        return "b<"

    @property
    def stack_pop_size(self) -> int:
        return 2

    @property
    def stack_push_size(self) -> int:
        return 1


class BBitwiseXor(Instruction):
    """`b^` bitwise xor.

    Pops:
        B (top)([]byte): second argument which will be interpreted as
            big-endian unsigned integer.
        A ([]byte): first argument which will be interpreted as big-endian
            unsigned integer.

    Pushes:
        pushes byte representation of A bitwise-xor B.

    """

    def __init__(self) -> None:
        super().__init__()
        self._version: int = 4

    @property
    def cost(self) -> int:
        """cost of executing b^ instruction.

        overrides cost property. b^ instruction is introduced in Teal version 4.
        if the cost property is accessed for contracts with lesser version,
        value 0 is returned instead of raising an error.
        """

        if self.bb and self.bb.teal:
            contract_version = self.bb.teal.version
        else:
            raise ValueError(
                "instruction cost is accessed without setting basic block or teal instance."
            )

        if contract_version >= 4:
            return 6
        return 0

    def __str__(self) -> str:
        return "b^"

    @property
    def stack_pop_size(self) -> int:
        return 2

    @property
    def stack_push_size(self) -> int:
        return 1


class BBitwiseInvert(Instruction):
    """`b~` bitwise invert.

    Pops:
        X ([]byte): value to bitwise invert which will be interpreted as
            big-endian unsigned integer.

    Pushes:
        pushes byte representation of bitwise invert of X.

    """

    def __init__(self) -> None:
        super().__init__()
        self._version: int = 4

    def __str__(self) -> str:
        return "b~"

    @property
    def cost(self) -> int:
        """cost of executing b~ instruction.

        overrides cost property. b~ instruction is introduced in Teal version 4.
        if the cost property is accessed for contracts with lesser version,
        value 0 is returned instead of raising an error.
        """

        if self.bb and self.bb.teal:
            contract_version = self.bb.teal.version
        else:
            raise ValueError(
                "instruction cost is accessed without setting basic block or teal instance."
            )

        if contract_version >= 4:
            return 4
        return 0

    @property
    def stack_pop_size(self) -> int:
        return 1

    @property
    def stack_push_size(self) -> int:
        return 1


class BZero(Instruction):
    """`bzero` pushes byte array containing all zeroes.

    Pops:
        X (uint64): length of the bytearray.

    Pushes:
        byte array of length X containing all zeroes.

    """

    def __init__(self) -> None:
        super().__init__()
        self._version: int = 4

    @property
    def stack_pop_size(self) -> int:
        return 1

    @property
    def stack_push_size(self) -> int:
        return 1


class Log(Instruction):
    """`log` writes bytes to log state of the current application.

    Pops:
        X ([]byte): bytes to write to log state.

    Errors:
        fails if called more than MaxLogCalls(32) times in a program, or
        if sum of logged bytes exceeds 1024 bytes.

    """

    def __init__(self) -> None:
        super().__init__()
        self._version: int = 5
        self._mode: ContractType = ContractType.STATEFULL

    @property
    def stack_pop_size(self) -> int:
        return 1


class Itxn_begin(Instruction):
    """`itxn_begin` signifies start of inner transaction.

    It initializes Sender to the application address, Fee to minimum allowable,
    taking into account MinTxnFee and credit from overpaying in earlier transactions.
    Sets FirstValid/LastValid to the values in the top-level transaction, and all other
    fields to zero values.

    """

    def __init__(self) -> None:
        super().__init__()
        self._version: int = 5
        self._mode: ContractType = ContractType.STATEFULL


class Itxn_field(Instruction):
    """`itxn_field f` sets value of field f to top of the stack.

    Immediates:
        f (TransactionField): transaction field to set the value to.

    Pops:
        X (any): value of the field.

    Errors:
        Fails if X is of the wrong type for f or if length is wrong in case of
        byte arrays. In case X is account or asset, this instruction fails if
        X does not appear in txn.Accounts or txn.ForeignAssets of the top-level
        transaction.

    """

    def __init__(self, field: TransactionField):
        super().__init__()
        self._field: TransactionField = field
        self._version: int = 5
        self._mode: ContractType = ContractType.STATEFULL

    @property
    def field(self) -> TransactionField:
        """Transaction field of inner transaction being set."""
        return self._field

    def __str__(self) -> str:
        return f"itxn_field {self._field}"

    @property
    def stack_pop_size(self) -> int:
        return 1


class Itxn_submit(Instruction):
    """`itxn_submit` executes the current inner transaction.

    This instruction resets the current transaction after executing
    so that it can not be resubmitted. A new `itxn_begin` is required
    to prepare another inner transaction.

    Errors:
        Fails if 16 inner transactions have already been executed.
        or fails if the inner transaction itself fails.

    """

    def __init__(self) -> None:
        super().__init__()
        self._version: int = 5
        self._mode: ContractType = ContractType.STATEFULL


class Itxn(Instruction):
    """`itxn f` pushes the value of transaction field f of last inner transaction.

    Immediates:
        f (TransactionField): transaction field whose value is being accessed.
            see (transaction_field.py) for available transaction fields.

    Pushes:
        pushes the value of the transaction field `f`.

    """

    def __init__(self, field: TransactionField):
        super().__init__()
        self._field: TransactionField = field
        self._version: int = 5
        self._mode: ContractType = ContractType.STATEFULL

    @property
    def field(self) -> TransactionField:
        """Transaction field being accessed."""
        return self._field

    def __str__(self) -> str:
        return f"itxn {self._field}"

    @property
    def stack_push_size(self) -> int:
        return 1


class Itxna(Instruction):
    """`itxna f i` pushes ith value of array transaction field f of last inner transaction.

    Few transaction fields namely "ApplicationArgs", "Accounts",
    "Applications", "Logs" are arrays and this instruction allows
    accesing their values by index.

    Immediates:
        f (TransactionField): Array transaction field whose value is being accessed.
        i (int): index into the array.

    Pushes:
        pushes value at index i of array transaction field f.

    """

    @property
    def stack_push_size(self) -> int:
        return 1

    def __init__(self, field: TransactionField):
        super().__init__()
        self._field: TransactionField = field
        self._version: int = 5
        self._mode: ContractType = ContractType.STATEFULL

    @property
    def field(self) -> TransactionField:
        """Array transaction field being accessed."""
        return self._field

    def __str__(self) -> str:
        return f"itxna {self._field}"


class Txnas(Instruction):
    """`txnas f` pushes a value of array transaction field f using top of stack as index.

    Few transaction fields namely "ApplicationArgs", "Accounts",
    "Applications", "Logs" are arrays and this instruction allows
    accesing their values by index.

    Immediates:
        f (TransactionField): Array transaction field whose value is being accessed.

    Pops:
        X (int): index into the array.

    Pushes:
        pushes value at index X of array transaction field f.

    """

    def __init__(self, field: TransactionField):
        super().__init__()
        self._field: TransactionField = field
        self._version: int = 5

    @property
    def field(self) -> TransactionField:
        """Array transaction field being accessed."""
        return self._field

    def __str__(self) -> str:
        return f"txnas {self._field}"

    @property
    def stack_pop_size(self) -> int:
        return 1

    @property
    def stack_push_size(self) -> int:
        return 1


class Gtxnas(Instruction):
    """`gtxnas t f` pushes a value of array transaction field f of transaction t in the group using top of the stack as index.

    Few transaction fields namely "ApplicationArgs", "Accounts",
    "Applications", "Logs" are arrays and this instruction allows
    accesing their values by index.

    Immediates:
        t (int): index of the transaction in the group
        f (TransactionField): Array transaction field whose value is being accessed.

    Pops:
        X (int): index into the array.

    Pushes:
        pushes value at index X of array transaction field f of transaction t.

    """

    def __init__(self, idx: int, field: TransactionField):
        super().__init__()
        self._idx: int = idx
        self._field: TransactionField = field
        self._version: int = 5

    @property
    def idx(self) -> int:
        """Index into array of array transaction field."""
        return self._idx

    @property
    def field(self) -> TransactionField:
        """Transaction field being accessed."""
        return self._field

    def __str__(self) -> str:
        return f"Gtxnas {self._idx} {self._field}"

    @property
    def stack_pop_size(self) -> int:
        return 1

    @property
    def stack_push_size(self) -> int:
        return 1


class Gtxnsas(Instruction):
    """`gtxnas f` pushes a value of array transaction field f of a transaction in the group.

    Few transaction fields namely "ApplicationArgs", "Accounts",
    "Applications", "Logs" are arrays and this instruction allows
    accesing their values by index.

    Immediates:
        f (TransactionField): Array transaction field whose value is being accessed.

    Pops:
        B (int): index into the array.
        A (int): index of the transaction in the group

    Pushes:
        pushes value at index B of array transaction field f of transaction A.

    """

    def __init__(self, field: TransactionField):
        super().__init__()
        self._field: TransactionField = field
        self._version: int = 5

    @property
    def field(self) -> TransactionField:
        """Transaction field being accessed."""
        return self._field

    def __str__(self) -> str:
        return f"gtxnsas {self._field}"

    @property
    def stack_pop_size(self) -> int:
        return 2

    @property
    def stack_push_size(self) -> int:
        return 1


class Args(Instruction):
    """`args` pushes a LogicSig argument to stack using top of stack as index.

    Pops:
        X (uint64): index into LogicSig array argument.

    Pushes:
        pushes Xth LogicSig argument to stack.

    """

    def __init__(self) -> None:
        super().__init__()
        self._version: int = 5
        self._mode: ContractType = ContractType.STATELESS

    @property
    def stack_pop_size(self) -> int:
        return 1

    @property
    def stack_push_size(self) -> int:
        return 1


class Mulw(Instruction):
    """`mulw` multiplies two unit64 and pushes 128-bit long result.

    Pops:
        B (top)(uint64): second argument of multiplication.
        A (uint64): first argument of multiplication.

    Pushes:
        low (top)(uint64): value of lower 64 bits of the result.
        high (uint64): value of high 64 bits of result.

    """

    @property
    def stack_pop_size(self) -> int:
        return 2

    @property
    def stack_push_size(self) -> int:
        return 2


class Addw(Instruction):
    """`addw` adds two unit64 and pushes out to 128-bit long result.

    Pops:
        B (top)(uint64): second argument of addition.
        A (uint64): first argument of addition.

    Pushes:
        low (top)(uint64): value of lower 64 bits of the result.
        high (uint64): value of high 64 bits of result.

    """

    def __init__(self) -> None:
        super().__init__()
        self._version: int = 2

    @property
    def stack_pop_size(self) -> int:
        return 2

    @property
    def stack_push_size(self) -> int:
        return 2


class Divmodw(Instruction):
    """`divmodw` allows dividing two 128-bit numbers.

    Pops:
        D (top)(uint64): lower 64 bits of 128-bit divisor.
        C (uint64): high 64 bits of 128-bit divisor.
        B (uint64): lower 64 bits of 128-bit dividend.
        A (uint64): high 64 bits of 128-bit dividend.

    Pushes:
        remainder_low (top)(unit64): lower 64 bits of remainder.
        remainder_high (uint64): high 64 bits of remainder.
        quotient_low (uint64): lower 64 bits of quotient.
        quotient_high (uint64): high 64 bits of quotient.

    Errors:
        fails if divisor is zero.

    """

    def __init__(self) -> None:
        super().__init__()
        self._version: int = 4

    @property
    def cost(self) -> int:
        """cost of executing divmodw instruction.

        overrides cost property. divmodw instruction is introduced in Teal version 4.
        if the cost property is accessed for contracts with lesser version, value 0
        is returned instead of raising an error.
        """

        if self.bb and self.bb.teal:
            contract_version = self.bb.teal.version
        else:
            raise ValueError(
                "instruction cost is accessed without setting basic block or teal instance."
            )

        if contract_version >= 4:
            return 20
        return 0

    @property
    def stack_pop_size(self) -> int:
        return 4

    @property
    def stack_push_size(self) -> int:
        return 4


class Exp(Instruction):
    """`exp` allows calculating powers of a number.

    Pops:
        B (top)(uint64): exponent to raise the base to.
        A (uint64): base.

    Pushes:
        pushes A raised to the Bth power.

    Errors:
        fails if A == B == 0 or if A**B overflows.

    """

    def __init__(self) -> None:
        super().__init__()
        self._version: int = 4

    @property
    def stack_pop_size(self) -> int:
        return 2

    @property
    def stack_push_size(self) -> int:
        return 1


class Expw(Instruction):
    """`expw` allows calculating powers of a number with more space for the result.

    Pops:
        B (top)(uint64): exponent to raise the base to.
        A (uint64): base.

    Pushes:
        low (top)(uint64): lower 64 bits of A**B.
        high (uint64): high 64 bits of A**B

    Errors:
        fails if A == B == 0 or if A**B > 2**128 - 1.

    """

    def __init__(self) -> None:
        super().__init__()
        self._version: int = 4

    @property
    def cost(self) -> int:
        """cost of executing expw instruction.

        overrides cost property. expw instruction is introduced in Teal version 4.
        if the cost property is accessed for contracts with lesser version, value 0
        is returned instead of raising an error.
        """

        if self.bb and self.bb.teal:
            contract_version = self.bb.teal.version
        else:
            raise ValueError(
                "instruction cost is accessed without setting basic block or teal instance."
            )

        if contract_version >= 4:
            return 10
        return 0

    @property
    def stack_pop_size(self) -> int:
        return 2

    @property
    def stack_push_size(self) -> int:
        return 2


class Shl(Instruction):
    """`shl` shifts left the given element by given bits.

    Pops:
        B (top)(uint64): number of bits to shift.
        A (uint64): number to shift.

    Pushes:
        pushes A * 2**B modulo 2**64

    """

    def __init__(self) -> None:
        super().__init__()
        self._version: int = 4

    @property
    def stack_pop_size(self) -> int:
        return 2

    @property
    def stack_push_size(self) -> int:
        return 1


class Shr(Instruction):
    """`shl` shifts right the given element by given bits.

    Pops:
        B (top)(uint64): number of bits to shift.
        A (uint64): number to shift.

    Pushes:
        pushes A divided by 2**B.

    """

    def __init__(self) -> None:
        super().__init__()
        self._version: int = 4

    @property
    def stack_pop_size(self) -> int:
        return 2

    @property
    def stack_push_size(self) -> int:
        return 1


class Sqrt(Instruction):
    """`sqrt` calculates the integer square root of given number.

    Pops:
        X (uint64): number to calculate the square root of.

    Pushes:
        pushes the largest integer B such that B^2 <= X.

    """

    def __init__(self) -> None:
        super().__init__()
        self._version: int = 4

    @property
    def cost(self) -> int:
        """cost of executing sqrt instruction.

        overrides cost property. sqrt instruction is introduced in Teal version 4.
        if the cost property is accessed for contracts with lesser version, value 0
        is returned instead of raising an error.
        """

        if self.bb and self.bb.teal:
            contract_version = self.bb.teal.version
        else:
            raise ValueError(
                "instruction cost is accessed without setting basic block or teal instance."
            )

        if contract_version >= 4:
            return 4
        return 0

    @property
    def stack_pop_size(self) -> int:
        return 1

    @property
    def stack_push_size(self) -> int:
        return 1


class Intcblock(Instruction):
    """`intcblock x ...` resets and replaces integer constants in constant storage space.

    Immediates:
        x ... ([]uint64): numbers to store in constant storage space which
            can be referenced later by `intc` and `intc_*` instructions.

    """

    def __init__(self, int_list: List[int]):
        super().__init__()
        self._constants = int_list

    def __str__(self) -> str:
        return " ".join(["intcblock"] + list(map(str, self._constants)))


class Intc(Instruction):
    """`intc i` push integer constant loaded from constant storage space.

    Immediates:
        i (uint8): index into the integer constants array.

    Pushes:
        push Ith constant from intcblock to stack.

    """

    def __init__(self, idx: int):
        super().__init__()
        self._idx = idx

    def __str__(self) -> str:
        return f"intc {self._idx}"

    @property
    def stack_push_size(self) -> int:
        return 1


class Intc0(Instruction):
    """`intc_0` push integer constant 0 from constant storage space.

    Pushes:
        push constant 0 from intcblock to stack.

    """

    def __str__(self) -> str:
        return "intc_0"

    @property
    def stack_push_size(self) -> int:
        return 1


class Intc1(Instruction):
    """`intc_1` push integer constant 1 from constant storage space.

    Pushes:
        push constant 1 from intcblock to stack.

    """

    def __str__(self) -> str:
        return "intc_1"

    @property
    def stack_push_size(self) -> int:
        return 1


class Intc2(Instruction):
    """`intc_2` push integer constant 2 from constant storage space.

    Pushes:
        push constant 2 from intcblock to stack.

    """

    def __str__(self) -> str:
        return "intc_2"

    @property
    def stack_push_size(self) -> int:
        return 1


class Intc3(Instruction):
    """`intc_3` push integer constant 3 from constant storage space.

    Pushes:
        push constant 3 from intcblock to stack.

    """

    @property
    def stack_push_size(self) -> int:
        return 1

    def __str__(self) -> str:
        return "intc_3"


class Bytec(Instruction):
    """`bytec i` push byte constant loaded from constant storage space.

    Immediates:
        i (uint8): index into the byte constants array.

    Pushes:
        push Ith constant from bytecblock to stack.

    """

    def __init__(self, idx: int):
        super().__init__()
        self._idx = idx

    @property
    def stack_push_size(self) -> int:
        return 1

    def __str__(self) -> str:
        return f"bytec {self._idx}"


class Bytec0(Instruction):
    """`bytec_0` push byte constant 0 from constant storage space.

    Pushes:
        push constant 0 from bytecblock to stack.

    """

    def __str__(self) -> str:
        return "bytec_0"

    @property
    def stack_push_size(self) -> int:
        return 1


class Bytec1(Instruction):
    """`bytec_1` push byte constant 1 from constant storage space.

    Pushes:
        push constant 1 from bytecblock to stack.

    """

    def __str__(self) -> str:
        return "bytec_1"

    @property
    def stack_push_size(self) -> int:
        return 1


class Bytec2(Instruction):
    """`bytec_2` push byte constant 2 from constant storage space.

    Pushes:
        push constant 2 from bytecblock to stack.

    """

    def __str__(self) -> str:
        return "bytec_2"

    @property
    def stack_push_size(self) -> int:
        return 1


class Bytec3(Instruction):
    """`bytec_3` push byte constant 3 from constant storage space.

    Pushes:
        push constant 3 from bytecblock to stack.

    """

    def __str__(self) -> str:
        return "bytec_3"

    @property
    def stack_push_size(self) -> int:
        return 1


class Arg(Instruction):
    """`arg n` pushes n LogicSig argument to stack.

    Immediates:
        n (uint8): index into LogicSig arguments array.

    Pushes:
        pushes Nth LogicSig argument to stack.

    """

    def __init__(self, idx: int):
        super().__init__()
        self._idx = idx
        self._mode: ContractType = ContractType.STATELESS

    def __str__(self) -> str:
        return f"arg {self._idx}"

    @property
    def stack_push_size(self) -> int:
        return 1


class Arg0(Instruction):
    """`arg_0` pushes 0th LogicSig argument to stack.

    Pushes:
        pushes LogicSig argument 0 to stack.

    """

    def __init__(self) -> None:
        super().__init__()
        self._mode: ContractType = ContractType.STATELESS

    def __str__(self) -> str:
        return "arg_0"

    @property
    def stack_push_size(self) -> int:
        return 1


class Arg1(Instruction):
    """`arg_1` pushes 1st LogicSig argument to stack.

    Pushes:
        pushes LogicSig argument 1 to stack.

    """

    def __init__(self) -> None:
        super().__init__()
        self._mode: ContractType = ContractType.STATELESS

    def __str__(self) -> str:
        return "arg_1"

    @property
    def stack_push_size(self) -> int:
        return 1


class Arg2(Instruction):
    """`arg_2` pushes 2nd LogicSig argument to stack.

    Pushes:
        pushes LogicSig argument 2 to stack.

    """

    def __init__(self) -> None:
        super().__init__()
        self._mode: ContractType = ContractType.STATELESS

    def __str__(self) -> str:
        return "arg_2"

    @property
    def stack_push_size(self) -> int:
        return 1


class Arg3(Instruction):
    """`arg_3` pushes 3rd LogicSig argument to stack.

    Pushes:
        pushes LogicSig argument 3 to stack.

    """

    def __init__(self) -> None:
        super().__init__()
        self._mode: ContractType = ContractType.STATELESS

    def __str__(self) -> str:
        return "arg_3"

    @property
    def stack_push_size(self) -> int:
        return 1


class Byte(Instruction):
    """`byte x` instruction pushes immediate value to the top of the stack.

    Immediates:
        x ([]byte): x is bytes to push represented in one of the supported formats.
            namely, base64 AAAA..., b64 AAAA..., base64(AAAA...), b64(AAAA...),
            base32 AAAA..., b32 AAAA..., base32(AAAA...), b32(AAAA...),
            0x0123..., "literal".

    Pushes:
        ([]byte): decoded byte value.

    """

    def __init__(self, bytesb: str):
        super().__init__()
        self._bytes = bytesb

    def __str__(self) -> str:
        return f"byte {self._bytes}"

    @property
    def stack_push_size(self) -> int:
        return 1


class PushBytes(Instruction):
    """`pushbytes x` instruction pushes immediate value to the top of the stack.

    pushbytes is similar to byte instruction with the difference that immediate values of
    pushbytes are not treated as constants by the teal assembler whereas byte instruction
    immediate values are stored into separate storage called constants and byte instruction
    is replaced with instructions which load the value from the constant storage space.

    Immediates:
        x ([]byte): x is bytes to push represented in one of the supported formats.
            namely, base64 AAAA..., b64 AAAA..., base64(AAAA...), b64(AAAA...),
            base32 AAAA..., b32 AAAA..., base32(AAAA...), b32(AAAA...),
            0x0123..., "literal".

    Pushes:
        ([]byte): decoded byte value.

    """

    def __init__(self, bytesb: str):
        super().__init__()
        self._bytes = bytesb
        self._version: int = 3

    def __str__(self) -> str:
        return f"pushbytes {self._bytes}"

    @property
    def stack_push_size(self) -> int:
        return 1


class Len(Instruction):
    """`len` calculates the length of the given byte array.

    Pops:
        X ([]byte): byte array to find the length of.

    Pushes:
        (uint64): pushes the length of the byte array X.

    """

    @property
    def stack_pop_size(self) -> int:
        return 1

    @property
    def stack_push_size(self) -> int:
        return 1


class Bytecblock(Instruction):
    """`bytecblock x ...` resets and replaces byte constants in constant storage space.

    Immediates:
        x ... ([][]byte): bytes to store in constant storage space which
            can be referenced later by `bytec` and `bytec_*` instructions.

    """

    def __init__(self, bytes_list: List[str]):
        super().__init__()
        self._constants = bytes_list

    def __str__(self) -> str:
        return " ".join(["bytecblock"] + self._constants)


class Substring(Instruction):
    """`substring s e` extracts the bytes from the given position s to e.

    Immediates:
        s (uint8): starting position of the substring.
        e (uint8): ending position of the substring.

    Pops:
        A ([]byte): byte array to take the substring from.

    Pushes:
        pushes range of bytes from A starting from S up to but not including
        E.(A[s: e])

    Errors:
        fails if e < s and if e or s is larger than the array length.

    """

    def __init__(self, start: int, stop: int):
        super().__init__()
        self._start = start
        self._stop = stop
        self._version: int = 2

    def __str__(self) -> str:
        return f"substring {self._start} {self._stop}"

    @property
    def stack_pop_size(self) -> int:
        return 1

    @property
    def stack_push_size(self) -> int:
        return 1


class Substring3(Instruction):
    """`substring3` extracts the bytes from the given range.

    Immediates:

    Pops:
        C (top)(uint64): ending position of the substring.
        B (uint64): starting position of the substring.
        A ([]byte): byte array to take the substring from.

    Pushes:
        pushes range of bytes from A starting from B up to but not including C.(A[B: C])

    Errors:
        fails if C < B and if B or C is larger than the array length.

    """

    def __init__(self) -> None:
        super().__init__()
        self._version: int = 2

    @property
    def stack_pop_size(self) -> int:
        return 3

    @property
    def stack_push_size(self) -> int:
        return 1


class AcctParamsGet(Instruction):
    """`acct_params_get i` allows reading param field of a given account.

    Immediates:
        i (AcctParamsField): field to get the value of.

    Pops:
        A (any): account to read the field from.

    Pushes:
        did_exist (top)(flag): 1 if the account existed or else 0.
        value (any): pushes the value of account A's field i.
    """

    def __init__(self, field: AcctParamsField):
        super().__init__()
        self._field: AcctParamsField = field
        self._version: int = 6
        self._mode: ContractType = ContractType.STATEFULL

    @property
    def field(self) -> AcctParamsField:
        """Account parameter field being accessed."""
        return self._field

    def __str__(self) -> str:
        return f"acct_params_get {self._field}"

    @property
    def stack_pop_size(self) -> int:
        return 1

    @property
    def stack_push_size(self) -> int:
        return 2


class BSqrt(Instruction):
    """`bsqrt` floor square root.

    For a given A, Calculates the largest integer I such that I^2 <= A.

    Pops:
        A (top)([]byte): byte value which will be interpreted as
            big-endian unsigned integer.

    Pushes:
        pushes byte representation(big-endian) of I.

    """

    def __init__(self) -> None:
        super().__init__()
        self._version: int = 6

    @property
    def stack_pop_size(self) -> int:
        return 1

    @property
    def stack_push_size(self) -> int:
        return 1

    @property
    def cost(self) -> int:
        """cost of executing bsqrt instruction.

        overrides cost property. bsqrt instruction is introduced in Teal version 6.
        if the cost property is accessed for contracts with lesser version,
        value 0 is returned instead of raising an error.
        """

        if self.bb and self.bb.teal:
            contract_version = self.bb.teal.version
        else:
            raise ValueError(
                "instruction cost is accessed without setting basic block or teal instance."
            )

        if contract_version >= 6:
            return 40
        return 0


class Itxn_next(Instruction):
    """`itxn_next` signifies start of a new inner transaction in the same transaction group.

    It initializes Sender to the application address, Fee to minimum allowable,
    taking into account MinTxnFee and credit from overpaying in earlier transactions.
    Sets FirstValid/LastValid to the values in the top-level transaction, and all other
    fields to zero values.

    """

    def __init__(self) -> None:
        super().__init__()
        self._version: int = 6
        self._mode: ContractType = ContractType.STATEFULL


class Divw(Instruction):
    """`divw` divides uint128 value with a uint64 value and pushes the uint64 result.

    Pops:
        C (top)(uint64): Divisor.
        B (uint64): value of lower 64 bits of dividend.
        A (uint64): value of high 64 bits of dividend.

    Pushes:
        pushes result = (A,B)/C (floor division).

    Errors:
        Fails if C == 0 or if result overflows

    """

    def __init__(self) -> None:
        super().__init__()
        self._version: int = 6

    @property
    def stack_pop_size(self) -> int:
        return 3

    @property
    def stack_push_size(self) -> int:
        return 1


class Gitxn(Instruction):
    """`gitxn t f` pushes value of transaction field f of transaction t in the last inner group submitted.

    Immediates:
        t (int): index of the transaction in the inner transaction group.
        f (TransactionField): transaction field whose value is being accessed.

    Pushes:
        push value of trasaction field f of transaction t of inner transaction group.

    """

    def __init__(self, idx: int, field: TransactionField):
        super().__init__()
        self._idx = idx
        self._field: TransactionField = field
        self._version = 6
        self._mode: ContractType = ContractType.STATEFULL

    @property
    def idx(self) -> int:
        """Index of the transaction in the last inner group"""
        return self._idx

    @property
    def field(self) -> TransactionField:
        """Transaction field of the instruction being accessed."""
        return self._field

    @property
    def stack_push_size(self) -> int:
        return 1

    def __str__(self) -> str:
        return f"gitxn {self._idx} {self._field}"


class Gitxna(Instruction):
    """`gitxna t f i` pushes ith value of array transaction field f of transaction t in the last inner group submitted.

    Few transaction fields namely "ApplicationArgs", "Accounts",
    "Applications", "Logs" are arrays and this instruction allows
    accesing their values by index.

    Immediates:
        t (int): index of the transaction in the last inner group
        f (TransactionField): Array transaction field whose value is being accessed.
        i (int): index into the array.

    Pushes:
        pushes value at index i of array transaction field f of transaction t.

    """

    def __init__(self, idx: int, field: TransactionField):
        super().__init__()
        self._idx = idx
        self._field: TransactionField = field
        self._version: int = 6
        self._mode: ContractType = ContractType.STATEFULL

    @property
    def idx(self) -> int:
        """Index of the transaction in the last inner transaction group."""
        return self._idx

    @property
    def field(self) -> TransactionField:
        """Array transaction field being accessed."""
        return self._field

    @property
    def stack_push_size(self) -> int:
        return 1

    def __str__(self) -> str:
        return f"gitxna {self._idx} {self._field}"


class Gloadss(Instruction):
    """`gloadss` loads value at scratch space position B of transaction A.

    Pops:
        B (top)(int): position of the scratch space to load the value from.
        A (int): index of the transaction in the group.

    Pushes:
        pushes the value at position B of scratch space of transaction A.

    Errors:
        fails if transaction A is not a ApplicationCall and A < GroupIndex
        i.e if transaction is not executed before this transaction.

    """

    @property
    def stack_pop_size(self) -> int:
        return 2

    @property
    def stack_push_size(self) -> int:
        return 1

    def __init__(self) -> None:
        super().__init__()
        self._version: int = 6
        self._mode: ContractType = ContractType.STATEFULL


class Itxnas(Instruction):
    """`itxnas f` pushes a value of array transaction field f of last inner transaction.

    Few transaction fields namely "ApplicationArgs", "Accounts",
    "Applications", "Logs" are arrays and this instruction allows
    accesing their values by index.

    Immediates:
        f (TransactionField): Array transaction field whose value is being accessed.

    Pops:
        X (int): index into the array.

    Pushes:
        pushes value at index X of array transaction field f of last inner transaction.

    """

    def __init__(self, field: TransactionField):
        super().__init__()
        self._field: TransactionField = field
        self._version: int = 6
        self._mode: ContractType = ContractType.STATEFULL

    @property
    def field(self) -> TransactionField:
        """Array transaction field being accessed."""
        return self._field

    @property
    def stack_pop_size(self) -> int:
        return 1

    @property
    def stack_push_size(self) -> int:
        return 1

    def __str__(self) -> str:
        return f"itxnas {self._field}"


class Gitxnas(Instruction):
    """`gitxnas t f` pushes a value of array transaction field f of transaction t in the last inner group using top of the stack as index.

    Few transaction fields namely "ApplicationArgs", "Accounts",
    "Applications", "Logs" are arrays and this instruction allows
    accesing their values by index.

    Immediates:
        t (int): index of the transaction in the last inner transaction group
        f (TransactionField): Array transaction field whose value is being accessed.

    Pops:
        X (int): index into the array.

    Pushes:
        pushes value at index X of array transaction field f of transaction t of the last inner transaction group.

    """

    def __init__(self, idx: int, field: TransactionField):
        super().__init__()
        self._idx: int = idx
        self._field: TransactionField = field
        self._version: int = 6
        self._mode: ContractType = ContractType.STATEFULL

    @property
    def idx(self) -> int:
        """Index into array of array transaction field."""
        return self._idx

    @property
    def field(self) -> TransactionField:
        """Transaction field being accessed."""
        return self._field

    @property
    def stack_pop_size(self) -> int:
        return 1

    @property
    def stack_push_size(self) -> int:
        return 1

    def __str__(self) -> str:
        return f"Gitxnas {self._idx} {self._field}"


class Replace2(Instruction):
    """`replace2 s` replaces the bytes from the given position s.

    `replace2 s` is semantically equivalent to `replace` instruction with one
    immediate argument.

    Immediates:
        s (int): starting position of the replacement.

    Pops:
        B (top)([]byte): replacement string.
        A ([]byte): original string.

    Pushes:
        Copy of A with the bytes starting at S replaced by the bytes of B.

    Errors:
        fails if S+len(B) is greater than the length of A.

    """

    def __init__(self, idx: int) -> None:
        super().__init__()
        self._idx = idx
        self._version: int = 7

    @property
    def start_position(self) -> int:
        """Replacement index."""
        return self._idx

    @property
    def stack_pop_size(self) -> int:
        return 2

    @property
    def stack_push_size(self) -> int:
        return 1

    def __str__(self) -> str:
        return f"replace2 {self._idx}"


class Replace3(Instruction):
    """`replace3` same as replace2 with index present on the stack.

    `replace3` is semantically equivalent to `replace` instruction with no
    immediate arguments.

    Pops:
        C (top)([]byte): replacement string.
        B (int): replacement position.
        A ([]byte): original string.

    Pushes:
        Copy of A with the bytes starting at B replaced by the bytes of C.

    Errors:
        fails if B + len(C) exceeds len(A).

    """

    @property
    def stack_pop_size(self) -> int:
        return 3

    @property
    def stack_push_size(self) -> int:
        return 1

    def __init__(self) -> None:
        super().__init__()
        self._version: int = 7


class Replace(Instruction):
    """`replace {s}` is equivalent to `replace2 s` if there's a immediate else equivalent to `replace3`.


    Immediates:
        s (int)(Optional): starting position of the replacement.

    Pops:
        B (top)([]byte): replacement string.
        S (int): Pops this parameter if no immediate argument is given.
        A ([]byte): original string.

    Pushes:
        Copy of A with the bytes starting at S replaced by the bytes of B.

    Errors:
        fails if S+len(B) is greater than the length of A.

    """

    def __init__(self, idx: Optional[int]) -> None:
        super().__init__()
        self._idx = idx
        self._version: int = 7

    @property
    def is_replace2(self) -> bool:
        return self._idx is not None

    @property
    def is_replace3(self) -> bool:
        return self._idx is None

    @property
    def start_position(self) -> int:
        """Replacement index."""
        if self._idx is None:
            raise TealerException("replace instruction does not have any immediates")
        return self._idx

    @property
    def stack_pop_size(self) -> int:
        if self._idx is None:
            return 3
        return 2

    @property
    def stack_push_size(self) -> int:
        return 1

    def __str__(self) -> str:
        if self._idx is not None:
            return f"replace {self._idx}"
        return "replace"


class Base64_decode(Instruction):
    """`base64_decode e` decodes top of the stack byte element using `e` base64 encoding.

    Immediates:
        e : base64 encoding standard, can be 0 -> URLEncoding and 1 -> StdEncoding.

    Pops:
        A (top)([]byte): base64-encoded string.

    Pushes:
        base64-decoded value of A.

    Errors:
        fails if A is not base64 encoded with encoding E.
    """

    def __init__(self, encoding: str) -> None:
        super().__init__()
        self._encoding: str = encoding
        self._version: int = 7

    @property
    def cost(self) -> int:
        """cost of executing base64_decode instruction.

        base cost is 1 and cost increases by 1 per 16 bytes of A. returns base cost of 1.
        """

        if self.bb and self.bb.teal:
            contract_version = self.bb.teal.version
        else:
            raise ValueError(
                "instruction cost is accessed without setting basic block or teal instance."
            )

        if contract_version >= self._version:
            return 1
        return 0

    @property
    def stack_pop_size(self) -> int:
        return 1

    @property
    def stack_push_size(self) -> int:
        return 1

    def __str__(self) -> str:
        return f"base64_decode {self._encoding}"


class Json_ref(Instruction):
    """`json_ref r` pushes `r` type value of the given key present in the json object.

    Immediates:
        r : value type, can be 0 -> JSONString, 1 -> JSONUint64 and 2 -> JSONObject.

    Pops:
        B (top)([]byte): json key.
        A ([]byte): utf-8 encoded json object.

    Pushes:
        key B's value, of type R, from json object A.

    Errors:
        fails if A is not a valid json object.
    """

    def __init__(self, r: str) -> None:
        super().__init__()
        self._type: str = r
        self._version: int = 7

    @property
    def cost(self) -> int:
        """cost of executing json_ref instruction.

        base cost is 25 and cost increases by 2 per 7 bytes of A. returns base cost of 25.
        """

        if self.bb and self.bb.teal:
            contract_version = self.bb.teal.version
        else:
            raise ValueError(
                "instruction cost is accessed without setting basic block or teal instance."
            )

        if contract_version >= self._version:
            return 25
        return 0

    @property
    def stack_pop_size(self) -> int:
        return 2

    @property
    def stack_push_size(self) -> int:
        return 1

    def __str__(self) -> str:
        return f"json_ref {self._type}"


class Ed25519verify_bare(Instruction):
    """`ed25519verify_bare` verifies the ed25519 signature for given public key and data.

    Pops:
        C (top)([]byte): 32 byte public key.
        B ([]byte): 64 byte signature.
        A ([]byte): input data.

    Pushes:
        pushes 1 if the B is a valid signature of A for the public key C or else 0.
    """

    def __init__(self) -> None:
        super().__init__()
        self._version: int = 7

    @property
    def cost(self) -> int:
        """cost of executing json_ref instruction.

        base cost is 25 and cost increases by 2 per 7 bytes of A. returns base cost of 1.
        """

        if self.bb and self.bb.teal:
            contract_version = self.bb.teal.version
        else:
            raise ValueError(
                "instruction cost is accessed without setting basic block or teal instance."
            )

        if contract_version >= self._version:
            return 1900
        return 0

    @property
    def stack_pop_size(self) -> int:
        return 3

    @property
    def stack_push_size(self) -> int:
        return 1


class Sha3_256(Instruction):
    """`sha3_256` calculates sha3_256 hash of data.

    Pops:
        A (top)([]byte): input data.

    Pushes:
        pushes sha3_256 hash of value A ([32]byte).
    """

    @property
    def stack_pop_size(self) -> int:
        return 1

    @property
    def stack_push_size(self) -> int:
        return 1

    def __init__(self) -> None:
        super().__init__()
        self._version: int = 7


class Vrf_verify(Instruction):
    """`vrf_verify s` verify the proof of message against public key.

    Immediates:
        s (NamedIntegerConstant): VRF standard, can be 0 -> VrfAlgorand.

    Pops:
        C (top)([]byte): Public key.
        B ([]byte): Proof.
        A ([]byte): message.

    Pushes:
        Y (top)(uint64): Verification flag.
        X ([]byte): vrf output
    """

    def __init__(self, idx: str):
        super().__init__()
        self._idx = idx
        self._version: int = 7

    @property
    def cost(self) -> int:
        """cost of executing vrf_verify instruction.

        overrides cost property. vrf_verify instruction is introduced in
        Teal version 7. if the cost property is accessed for contracts with
        lesser version, value 0 is returned instead of raising an error.
        """

        if self.bb and self.bb.teal:
            contract_version = self.bb.teal.version
        else:
            raise ValueError(
                "instruction cost is accessed without setting basic block or teal instance."
            )

        if contract_version >= self._version:
            return 5700
        return 0

    @property
    def stack_pop_size(self) -> int:
        return 3

    @property
    def stack_push_size(self) -> int:
        return 2

    def __str__(self) -> str:
        return f"vrf_verify {self._idx}"


class Block(Instruction):
    """`block f` pushes the value of block field f.

    Immediates:
        f (str): block field whose value is being accessed.

    Pops:
        A (top)(uint64): block number.

    Pushes:
        pushes the value of the field `f` of block A.

    Errors:
        Fail unless A falls between txn.LastValid - 1002 and the current round.
    """

    def __init__(self, field: str):
        super().__init__()
        self._field: str = field
        self._version: int = 7

    @property
    def field(self) -> str:
        """block field"""
        return self._field

    @property
    def stack_pop_size(self) -> int:
        return 1

    @property
    def stack_push_size(self) -> int:
        return 1

    def __str__(self) -> str:
        return f"block {self._field}"


class Bury(Instruction):
    """`bury n` replace the nth value from top of the stack with given value.

    Immediates:
        n (uint)

    Pops:
        A (top)(uint64): value to replace with.

    Pushes:
        replaces the nth value from the top of the stack with A.

    Errors:
        bury 0 fails. Fails if stack depth is less than n.
    """

    def __init__(self, index: int):
        super().__init__()
        self._index: int = index
        self._version: int = 8

    @property
    def stack_pop_size(self) -> int:
        # Assuming the `stack depth n` includes A value as well. if not this should be `self._index`
        return 1 + self._index

    @property
    def stack_push_size(self) -> int:
        return self._index

    def __str__(self) -> str:
        return f"bury {self._index}"


class Popn(Instruction):
    """`popn n` removes n values from top of the stack.

    Immediates:
        n (uint): number of elements to remove

    Pops:
        Pops n elements from top of the stack

    Errors:
        Fails if stack depth is less than n.
    """

    def __init__(self, n: int):
        super().__init__()
        self._nelements: int = n
        self._version: int = 8

    @property
    def stack_pop_size(self) -> int:
        return self._nelements

    def __str__(self) -> str:
        return f"popn {self._nelements}"


class Dupn(Instruction):
    """`dupn n` duplicate top value n times.

    Immediates:
        n (uint): number of times to duplicate

    Pushes:
        Pushes n copies of A(top)
    """

    def __init__(self, count: int):
        super().__init__()
        self._count: int = count
        self._version: int = 8

    @property
    def stack_pop_size(self) -> int:
        return 1

    @property
    def stack_push_size(self) -> int:
        return self._count + 1

    def __str__(self) -> str:
        return f"dupn {self._count}"


class PushBytess(Instruction):
    """`pushbytess x ...` pushes sequences of immediate byte arrays to stack.

    pushbytess args are not added to the bytecblock during assembly processes

    Immediates:
        x ... ([][]byte): bytearrays to push onto stack

    Pushes:
        Pushes sequences of immediate byte arrays to stack (first byte array being deepest)
    """

    def __init__(self, bytes_list: List[str]):
        super().__init__()
        self._bytes_list = bytes_list
        self._version: int = 8

    @property
    def stack_push_size(self) -> int:
        return len(self._bytes_list)

    def __str__(self) -> str:
        return " ".join(["pushbytess"] + self._bytes_list)


class PushInts(Instruction):
    """`pushints x ...` pushes multiple numbers onto stack.

    pushints args are not added to the intcblock during assembly processes

    Immediates:
        x ... ([]uint64): numbers to push onto stack

    Pushes:
        pushes sequence of immediate uints to stack in the order they appear (first uint being deepest)
    """

    def __init__(self, int_list: List[int]):
        super().__init__()
        self._int_list = int_list
        self._version: int = 8

    @property
    def stack_push_size(self) -> int:
        return len(self._int_list)

    def __str__(self) -> str:
        return " ".join(["pushints"] + list(map(str, self._int_list)))


class Proto(Instruction):
    """`proto a r`.

    Prepare top call frame for a retsub that will assume A args and R return values.

    Immediates:
        a (uint): number of args
        r (uint): number of return values

    Errors:
        Fails unless the last instruction executed was a `callsub`.
    """

    def __init__(self, a: int, r: int):
        super().__init__()
        self._nargs: int = a
        self._nreturnvals: int = r
        self._version: int = 8

    def __str__(self) -> str:
        return f"proto {self._nargs} {self._nreturnvals}"


class FrameDig(Instruction):
    """`frame_dig i` pushes ith (signed) value from the frame pointer.

    Immediates:
        i (uint)

    Pushes:
       Nth (signed) value from the frame pointer
    """

    def __init__(self, index: int):
        super().__init__()
        self._index: int = index
        self._version: int = 8

    @property
    def stack_push_size(self) -> int:
        # TODO: It's not clear where the frame pointer is stored and what are the exact
        # semantics of this opcode. Recheck this later.
        return 1

    def __str__(self) -> str:
        return f"frame_dig {self._index}"


class FrameBury(Instruction):
    """`frame_bury i` replace the ith value from frame pointer in the stack with given value.

    Immediates:
        i (uint)

    Pops:
        A (top):

    Pushes:
       Nth (signed) value from the frame pointer
    """

    def __init__(self, index: int):
        super().__init__()
        self._index: int = index
        self._version: int = 8

    @property
    def stack_pop_size(self) -> int:
        # TODO: It's not clear where the frame pointer is stored and what are the exact
        # semantics of this opcode. Recheck this later.
        return 1

    @property
    def stack_push_size(self) -> int:
        return 1

    def __str__(self) -> str:
        return f"frame_bury {self._index}"


class Switch(Instruction):
    """`switch target ...`.

    Branch to the Ath(top) label. Continue execution at following instruction
    if index A exceeds the number of labels.

    Immediates:
        targets ([][]byte): A list of labels

    Pops:
        A (top)(uint64): index into targets list.
    """

    def __init__(self, lables: List[str]):
        super().__init__()
        self._labels: List[str] = lables
        self._version: int = 8

    @property
    def labels(self) -> List[str]:
        return self._labels

    @property
    def stack_pop_size(self) -> int:
        return 1

    def __str__(self) -> str:
        return " ".join(["switch"] + self._labels)


class Match(Instruction):
    """`match target ...`.

    Stack: ..., [A1, A2, ..., AN], B -> ...

    Given match cases from A[1] to A[N], branch to the Ith label where A[I] = B. Continue to
    the following instruction if no matches are found.

    `match` consumes N+1 values from the stack. Let the top stack value be B. The following N values represent
    an ordered list of match cases (A), where the first value (A[0]) is the deepest in the stack. The immediate arguments
    are an ordered list of N labels(T). `match` will branch to T[I], where A[I] = B. If there are no matches then
    execution continues on to next instruction.

    Immediates:
        targets ([N][]byte): A list of labels

    Pops:
        B (top): value.
        A1(deepest), A2, .., An : match cases.
    """

    def __init__(self, labels: List[str]):
        super().__init__()
        self._labels: List[str] = labels
        self._version: int = 8

    @property
    def stack_pop_size(self) -> int:
        return len(self._labels) + 1

    @property
    def labels(self) -> List[str]:
        return self._labels

    def __str__(self) -> str:
        return " ".join(["match"] + self._labels)


class BoxCreate(Instruction):
    """`box_create` creates a box.

    Stack: ...., A: []byte, B: uint64 -> ...., uint64

    create a box named A, of length B. Fail if A is empty or B exceeds 32,768. Returns 0 if A
    already existed, else 1.

    Newly created boxes are filled with 0 bytes. `box_create` will fail if the referenced box already
    exists with a different size. Otherwise, existing boxes are unchanged by `box_create`.
    """

    def __init__(self) -> None:
        super().__init__()
        self._version: int = 8
        self._mode: ContractType = ContractType.STATEFULL

    @property
    def stack_pop_size(self) -> int:
        return 2

    @property
    def stack_push_size(self) -> int:
        return 1

    def __str__(self) -> str:
        return "box_create"


class BoxExtract(Instruction):
    """`box_extract` extracts data from a box.

    Stack: ...., A: []byte, B: uint64, C: uint64 -> ...., []byte

    Read C bytes from box A, starting at offset B. Fail if A does not exist or byte range is outside
    A's size.
    """

    def __init__(self) -> None:
        super().__init__()
        self._version: int = 8
        self._mode: ContractType = ContractType.STATEFULL

    @property
    def stack_pop_size(self) -> int:
        return 3

    @property
    def stack_push_size(self) -> int:
        return 1

    def __str__(self) -> str:
        return "box_extract"


class BoxReplace(Instruction):
    """`box_replace` replace data of a box.

    Stack: ...., A: []byte, B: uint64, C: []byte -> ....

    Write byte-array C into box A, starting at offset B. Fail if A does not exist, or the byte range
    is outside A's size.
    """

    def __init__(self) -> None:
        super().__init__()
        self._version: int = 8
        self._mode: ContractType = ContractType.STATEFULL

    @property
    def stack_pop_size(self) -> int:
        return 3

    def __str__(self) -> str:
        return "box_replace"


class BoxDel(Instruction):
    """`box_del` deletes a box.

    Stack: ...., A: []byte -> ...., uint64

    Delete box named A if it exists. Return 1 if A existed, 0 otherwise.
    """

    def __init__(self) -> None:
        super().__init__()
        self._version: int = 8
        self._mode: ContractType = ContractType.STATEFULL

    @property
    def stack_pop_size(self) -> int:
        return 1

    @property
    def stack_push_size(self) -> int:
        return 1

    def __str__(self) -> str:
        return "box_del"


class BoxLen(Instruction):
    """`box_len` returns length of the box.

    Stack: ...., A: []byte -> ...., X: uint64, Y: uint64

    X is the length of box A if A exists else 0. Y is 1 if A exists, else 0.
    """

    def __init__(self) -> None:
        super().__init__()
        self._version: int = 8
        self._mode: ContractType = ContractType.STATEFULL

    @property
    def stack_pop_size(self) -> int:
        return 1

    @property
    def stack_push_size(self) -> int:
        return 2

    def __str__(self) -> str:
        return "box_len"


class BoxGet(Instruction):
    """`box_get` gets data of a box.

    Stack: ...., A: []byte -> ...., X: []byte, Y: uint64

    X is the contents of box A if A exists, else ''. Y is 1 if A exists, else 0.
    Fails if box size exceeds 4,096 bytes.
    """

    def __init__(self) -> None:
        super().__init__()
        self._version: int = 8
        self._mode: ContractType = ContractType.STATEFULL

    @property
    def stack_pop_size(self) -> int:
        return 1

    @property
    def stack_push_size(self) -> int:
        return 2

    def __str__(self) -> str:
        return "box_get"


class BoxPut(Instruction):
    """`box_put` updates the data of a box.

    Stack: ...., A: []byte, B: []byte -> ....

    Replaces the contents of box A with byte-array B. Fails if A exists and len(B) != len(box A).
    Creates A if it does not exist.
    """

    def __init__(self) -> None:
        super().__init__()
        self._version: int = 8
        self._mode: ContractType = ContractType.STATEFULL

    @property
    def stack_pop_size(self) -> int:
        return 2

    def __str__(self) -> str:
        return "box_put"<|MERGE_RESOLUTION|>--- conflicted
+++ resolved
@@ -2256,13 +2256,12 @@
         return f"addr {self._addr}"
 
     @property
-<<<<<<< HEAD
     def addr(self) -> str:
         return self._addr
-=======
-    def stack_push_size(self) -> int:
-        return 1
->>>>>>> 09764d24
+
+    @property
+    def stack_push_size(self) -> int:
+        return 1
 
 
 class Pop(Instruction):
