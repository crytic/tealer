"""Detector for finding execution paths missing GroupSize check."""

from typing import List, TYPE_CHECKING

from tealer.detectors.abstract_detector import (
    AbstractDetector,
    DetectorClassification,
    DetectorType,
)
from tealer.teal.basic_blocks import BasicBlock
from tealer.teal.instructions.instructions import (
    Gtxn,
    Gtxna,
    Gtxnas,
    Gtxns,
    Gtxnsa,
    Gtxnsas,
)
from tealer.teal.teal import Teal
<<<<<<< HEAD
from tealer.detectors.utils import detector_terminal_description
=======
from tealer.utils.algorand_constants import MAX_GROUP_SIZE
from tealer.utils.analyses import is_int_push_ins
from tealer.analyses.utils.stack_ast_builder import construct_stack_ast, UnknownStackValue
>>>>>>> 9a2e9aff

if TYPE_CHECKING:
    from tealer.utils.output import SupportedOutput
    from tealer.teal.instructions.instructions import Instruction


class MissingGroupSize(AbstractDetector):  # pylint: disable=too-few-public-methods
    """Detector to find execution paths using absoulte index without checking group size."""

    NAME = "group-size-check"
    DESCRIPTION = "Usage of absolute indexes without validating GroupSize"
    TYPE = DetectorType.STATELESS_AND_STATEFULL

    IMPACT = DetectorClassification.HIGH
    CONFIDENCE = DetectorClassification.HIGH

    WIKI_URL = (
        "https://github.com/crytic/tealer/wiki/Detector-Documentation#missing-groupsize-validation"
    )
    WIKI_TITLE = "Missing GroupSize Validation"
    WIKI_DESCRIPTION = (
        "Contract's execution depends on multiple transactions in the group"
        " and it uses absolute index to access information of other transactions in the group."
        " Attacker can exploit the contract by abusing the lack of validations on `GroupSize`."
        " More at [building-secure-contracts/not-so-smart-contracts/algorand/group_size_check]"
        "(https://github.com/crytic/building-secure-contracts/tree/master/not-so-smart-contracts/algorand/group_size_check)"
    )
    WIKI_EXPLOIT_SCENARIO = """
```py
def mint_wrapped_algo() -> Expr:
    validations = Assert(
        And(
            Gtxn[0].receiver() == Global.current_application_address(),
            Gtxn[0].type_enum() == TxnType.Payment,
        )
    )
    transfer_op = transfer_wrapped_algo(Txn.sender(), Gtxn[0].amount())
    return Seq([validations, transfer_op, Approve()])
```

Eve sends the following group transaction:
```
0. Payment of 1 million ALGOs to application address
1. Call mint_wrapped_algo
2. Call mint_wrapped_algo 
...
15. Call mint_wrapped_algo
```

Eve receives 15 million wrapped-algos instead of 1 million wrapped-algos.\
 Eve exchanges the Wrapped-algo to ALGO and steals 14 million ALGOs.
"""
    WIKI_RECOMMENDATION = """
- Avoid using absolute indexes. Validate GroupSize if used.
- Favor using ARC-4 ABI and relative indexes for group transactions.
"""

    def __init__(self, teal: Teal):
        super().__init__(teal)
        self.results_number = 0

    @staticmethod
    def _accessed_using_absolute_index(bb: BasicBlock) -> bool:
        """Return True if a instruction in bb access a field using absolute index

        a. gtxn t f, gtxna t f i, gtxnas t f,
        b. gtxns f, gtxnsa f i, gtxnsas f

        Instructions in (a) take transaction index as a immediate argument.
        Return True if bb contains any one of those instructions.

        Instructions in (b) take transaction index from the stack.
        `gtxns f` and `gtxnsa f i` take only one argument and it is the transaction index.
        `gtxnsas f` takes two arguments and transaction index is the first argument.
        Return True if the transaction index is pushed by an int instruction.
        """
        stack_gtxns_ins: List["Instruction"] = []
        for ins in bb.instructions:
            if isinstance(ins, (Gtxn, Gtxna, Gtxnas)):
                return True
            if isinstance(ins, (Gtxns, Gtxnsa, Gtxnsas)):
                stack_gtxns_ins.append(ins)
        if not stack_gtxns_ins:
            return False
        ast_values = construct_stack_ast(bb)
        for ins in stack_gtxns_ins:
            index_value = ast_values[ins].args[0]
            if isinstance(index_value, UnknownStackValue):
                continue
            is_int, _ = is_int_push_ins(index_value.instruction)
            if is_int:
                return True
        return False

    def _check_groupsize(
        self,
        bb: BasicBlock,
        current_path: List[BasicBlock],
        paths_without_check: List[List[BasicBlock]],
        used_abs_index: bool,
    ) -> None:
        """Find execution paths with missing GroupSize check.

        This function recursively explores the Control Flow Graph(CFG) of the
        contract and reports execution paths with missing GroupSize
        check.

        This function is "in place", modifies arguments with the data it is
        supposed to return.

        Args:
            bb: Current basic block being checked(whose execution is simulated.)
            current_path: Current execution path being explored.
            paths_without_check:
                Execution paths with missing GroupSize check. This is a
                "in place" argument. Vulnerable paths found by this function are
                appended to this list.
            used_abs_index: Should be True if absolute index in `current_path`.
        """

        # check for loops
        if bb in current_path:
            return

        if MAX_GROUP_SIZE not in bb.transaction_context.group_sizes:
            # GroupSize is checked
            return

        if not used_abs_index:
            used_abs_index = self._accessed_using_absolute_index(bb)

        current_path = current_path + [bb]
        if not bb.next:
            # leaf block
            if used_abs_index:
                # accessed a field using absolute index in this path.
                paths_without_check.append(current_path)
            return
        for next_bb in bb.next:
            self._check_groupsize(next_bb, current_path, paths_without_check, used_abs_index)

    def detect(self) -> "SupportedOutput":
        """Detect execution paths with missing GroupSize check.

        Returns:
            ExecutionPaths instance containing the list of vulnerable execution
            paths along with name, check, impact, confidence and other detector
            information.
        """

        paths_without_check: List[List[BasicBlock]] = []
        self._check_groupsize(self.teal.bbs[0], [], paths_without_check, False)

<<<<<<< HEAD
        description = detector_terminal_description(self)
=======
        description = (
            "Uses absolute indices to validate group transaction without checking the group size"
        )
>>>>>>> 9a2e9aff
        filename = "missing_group_size"

        results = self.generate_result(paths_without_check, description, filename)
        construct_stack_ast.cache_clear()
        return results<|MERGE_RESOLUTION|>--- conflicted
+++ resolved
@@ -17,13 +17,11 @@
     Gtxnsas,
 )
 from tealer.teal.teal import Teal
-<<<<<<< HEAD
-from tealer.detectors.utils import detector_terminal_description
-=======
+
 from tealer.utils.algorand_constants import MAX_GROUP_SIZE
 from tealer.utils.analyses import is_int_push_ins
 from tealer.analyses.utils.stack_ast_builder import construct_stack_ast, UnknownStackValue
->>>>>>> 9a2e9aff
+from tealer.detectors.utils import detector_terminal_description
 
 if TYPE_CHECKING:
     from tealer.utils.output import SupportedOutput
@@ -177,13 +175,7 @@
         paths_without_check: List[List[BasicBlock]] = []
         self._check_groupsize(self.teal.bbs[0], [], paths_without_check, False)
 
-<<<<<<< HEAD
         description = detector_terminal_description(self)
-=======
-        description = (
-            "Uses absolute indices to validate group transaction without checking the group size"
-        )
->>>>>>> 9a2e9aff
         filename = "missing_group_size"
 
         results = self.generate_result(paths_without_check, description, filename)
