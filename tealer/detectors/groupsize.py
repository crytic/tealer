--- conflicted
+++ resolved
@@ -29,20 +29,13 @@
 class MissingGroupSize(AbstractDetector):  # pylint: disable=too-few-public-methods
     """Detector to find execution paths using absoulte index without checking group size."""
 
-<<<<<<< HEAD
     NAME = "group-size-check"
     DESCRIPTION = "Usage of absolute indexes without validating GroupSize"
     TYPE = DetectorType.STATELESS_AND_STATEFULL
-=======
-    NAME = "groupSize"
-    DESCRIPTION = "Detect paths using absolute indexes to validate group transaction without checking the group size"
-    TYPE = DetectorType.STATEFULLGROUP
->>>>>>> 55e98698
 
     IMPACT = DetectorClassification.HIGH
     CONFIDENCE = DetectorClassification.HIGH
 
-<<<<<<< HEAD
     WIKI_URL = (
         "https://github.com/crytic/tealer/wiki/Detector-Documentation#missing-groupsize-validation"
     )
@@ -54,10 +47,6 @@
         " More at [building-secure-contracts/not-so-smart-contracts/algorand/group_size_check]"
         "(https://github.com/crytic/building-secure-contracts/tree/master/not-so-smart-contracts/algorand/group_size_check)"
     )
-=======
-    WIKI_TITLE = "Missing GroupSize check"
-    WIKI_DESCRIPTION = "Detect paths using absolute indexes to validate group transaction without checking the group size"
->>>>>>> 55e98698
     WIKI_EXPLOIT_SCENARIO = """
 ```py
 def mint_wrapped_algo() -> Expr:
@@ -71,7 +60,6 @@
     return Seq([validations, transfer_op, Approve()])
 ```
 
-<<<<<<< HEAD
 Eve sends the following group transaction:
 ```
 0. Payment of 1 million ALGOs to application address
@@ -87,22 +75,6 @@
     WIKI_RECOMMENDATION = """
 - Avoid using absolute indexes. Validate GroupSize if used.
 - Favor using ARC-4 ABI and relative indexes for group transactions.
-=======
-Attacker sends following group transaction:
-    0. Payment of 1 million Algos to application address
-    1. Call mint_wrapped_algo
-    2. Call mint_wrapped_algo 
-    ...
-    15. Call mint_wrapped_algo
-
-Attacker receives 15 million wrapped-algos instead of 1 million wrapped-algos. Attacker exchanges the\
-wrapped-algo to Algo and steals 14 million Algos.
-
-More at [building-secure-contracts/not-so-smart-contracts/algorand/group_size_check](https://github.com/crytic/building-secure-contracts/tree/master/not-so-smart-contracts/algorand/group_size_check)
-"""
-    WIKI_RECOMMENDATION = """
-Use ARC-4 ABI and relative indexes to verify the group transaction.
->>>>>>> 55e98698
 """
 
     def __init__(self, teal: Teal):
