--- conflicted
+++ resolved
@@ -35,15 +35,11 @@
         bb: BasicBlock,
         current_path: List[BasicBlock],
         paths_without_check: List[List[BasicBlock]],
-<<<<<<< HEAD
     ) -> None:
-=======
-    ):
         # check for loops
         if bb in current_path:
             return
 
->>>>>>> abe2470c
         current_path = current_path + [bb]
 
         # prev_was_oncompletion = False
