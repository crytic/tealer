--- conflicted
+++ resolved
@@ -35,14 +35,10 @@
         bb: BasicBlock,
         current_path: List[BasicBlock],
         paths_without_check: List[List[BasicBlock]],
-<<<<<<< HEAD
     ) -> None:
-=======
-    ):
         if bb in current_path:
             return
 
->>>>>>> abe2470c
         current_path = current_path + [bb]
 
         # prev_was_oncompletion = False
